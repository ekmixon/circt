// RUN: circt-opt -pass-pipeline='firrtl.circuit(firrtl-lower-bundle-vectors)' %s | FileCheck %s

firrtl.circuit "TopLevel" {

  // CHECK-LABEL: firrtl.module @Simple
  // CHECK-SAME: in %[[SOURCE_VALID_NAME:source_valid]]: [[SOURCE_VALID_TYPE:!firrtl.uint<1>]]
  // CHECK-SAME: out %[[SOURCE_READY_NAME:source_ready]]: [[SOURCE_READY_TYPE:!firrtl.uint<1>]]
  // CHECK-SAME: in %[[SOURCE_DATA_NAME:source_data]]: [[SOURCE_DATA_TYPE:!firrtl.uint<64>]]
  // CHECK-SAME: out %[[SINK_VALID_NAME:sink_valid]]: [[SINK_VALID_TYPE:!firrtl.uint<1>]]
  // CHECK-SAME: in %[[SINK_READY_NAME:sink_ready]]: [[SINK_READY_TYPE:!firrtl.uint<1>]]
  // CHECK-SAME: out %[[SINK_DATA_NAME:sink_data]]: [[SINK_DATA_TYPE:!firrtl.uint<64>]]
  firrtl.module @Simple(in %source: !firrtl.bundle<valid: uint<1>, ready flip: uint<1>, data: uint<64>>,
                        out %sink: !firrtl.bundle<valid: uint<1>, ready flip: uint<1>, data: uint<64>>) {

    // CHECK-NEXT: firrtl.when %[[SOURCE_VALID_NAME]]
    // CHECK-NEXT:   firrtl.connect %[[SINK_DATA_NAME]], %[[SOURCE_DATA_NAME]] : [[SINK_DATA_TYPE]], [[SOURCE_DATA_TYPE]]
    // CHECK-NEXT:   firrtl.connect %[[SINK_VALID_NAME]], %[[SOURCE_VALID_NAME]] : [[SINK_VALID_TYPE]], [[SOURCE_VALID_TYPE]]
    // CHECK-NEXT:   firrtl.connect %[[SOURCE_READY_NAME]], %[[SINK_READY_NAME]] : [[SOURCE_READY_TYPE]], [[SINK_READY_TYPE]]

    %0 = firrtl.subfield %source("valid") : (!firrtl.bundle<valid: uint<1>, ready flip: uint<1>, data: uint<64>>) -> !firrtl.uint<1>
    %1 = firrtl.subfield %source("ready") : (!firrtl.bundle<valid: uint<1>, ready flip: uint<1>, data: uint<64>>) -> !firrtl.uint<1>
    %2 = firrtl.subfield %source("data") : (!firrtl.bundle<valid: uint<1>, ready flip: uint<1>, data: uint<64>>) -> !firrtl.uint<64>
    %3 = firrtl.subfield %sink("valid") : (!firrtl.bundle<valid: uint<1>, ready flip: uint<1>, data: uint<64>>) -> !firrtl.uint<1>
    %4 = firrtl.subfield %sink("ready") : (!firrtl.bundle<valid: uint<1>, ready flip: uint<1>, data: uint<64>>) -> !firrtl.uint<1>
    %5 = firrtl.subfield %sink("data") : (!firrtl.bundle<valid: uint<1>, ready flip: uint<1>, data: uint<64>>) -> !firrtl.uint<64>
    firrtl.when %0 {
      firrtl.connect %5, %2 : !firrtl.uint<64>, !firrtl.uint<64>
      firrtl.connect %3, %0 : !firrtl.uint<1>, !firrtl.uint<1>
      firrtl.connect %1, %4 : !firrtl.uint<1>, !firrtl.uint<1>
    }
  }

  // CHECK-LABEL: firrtl.module @TopLevel
  // CHECK-SAME: in %source_valid: [[SOURCE_VALID_TYPE:!firrtl.uint<1>]]
  // CHECK-SAME: out %source_ready: [[SOURCE_READY_TYPE:!firrtl.uint<1>]]
  // CHECK-SAME: in %source_data: [[SOURCE_DATA_TYPE:!firrtl.uint<64>]]
  // CHECK-SAME: out %sink_valid: [[SINK_VALID_TYPE:!firrtl.uint<1>]]
  // CHECK-SAME: in %sink_ready: [[SINK_READY_TYPE:!firrtl.uint<1>]]
  // CHECK-SAME: out %sink_data: [[SINK_DATA_TYPE:!firrtl.uint<64>]]
  firrtl.module @TopLevel(in %source: !firrtl.bundle<valid: uint<1>, ready flip: uint<1>, data: uint<64>>,
                          out %sink: !firrtl.bundle<valid: uint<1>, ready flip: uint<1>, data: uint<64>>) {

    // CHECK-NEXT: %inst_source_valid, %inst_source_ready, %inst_source_data, %inst_sink_valid, %inst_sink_ready, %inst_sink_data
    // CHECK-SAME: = firrtl.instance @Simple {name = ""} :
    // CHECK-SAME: !firrtl.uint<1>, !firrtl.uint<1>, !firrtl.uint<64>, !firrtl.uint<1>, !firrtl.uint<1>, !firrtl.uint<64>
    %sourceV, %sinkV = firrtl.instance @Simple {name = ""} : !firrtl.bundle<valid: uint<1>, ready flip: uint<1>, data: uint<64>>, !firrtl.bundle<valid: uint<1>, ready flip: uint<1>, data: uint<64>>

    // CHECK-NEXT: firrtl.connect %inst_source_valid, %source_valid
    // CHECK-NEXT: firrtl.connect %source_ready, %inst_source_ready
    // CHECK-NEXT: firrtl.connect %inst_source_data, %source_data
    // CHECK-NEXT: firrtl.connect %sink_valid, %inst_sink_valid
    // CHECK-NEXT: firrtl.connect %inst_sink_ready, %sink_ready
    // CHECK-NEXT: firrtl.connect %sink_data, %inst_sink_data
    firrtl.connect %sourceV, %source : !firrtl.bundle<valid: uint<1>, ready flip: uint<1>, data: uint<64>>, !firrtl.bundle<valid: uint<1>, ready flip: uint<1>, data: uint<64>>

    firrtl.connect %sink, %sinkV : !firrtl.bundle<valid: uint<1>, ready flip: uint<1>, data: uint<64>>, !firrtl.bundle<valid: uint<1>, ready flip: uint<1>, data: uint<64>>
  }

  // CHECK-LABEL: firrtl.module @Recursive
  // CHECK-SAME: in %[[FLAT_ARG_1_NAME:arg_foo_bar_baz]]: [[FLAT_ARG_1_TYPE:!firrtl.uint<1>]]
  // CHECK-SAME: in %[[FLAT_ARG_2_NAME:arg_foo_qux]]: [[FLAT_ARG_2_TYPE:!firrtl.sint<64>]]
  // CHECK-SAME: out %[[OUT_1_NAME:out1]]: [[OUT_1_TYPE:!firrtl.uint<1>]]
  // CHECK-SAME: out %[[OUT_2_NAME:out2]]: [[OUT_2_TYPE:!firrtl.sint<64>]]
  firrtl.module @Recursive(in %arg: !firrtl.bundle<foo: bundle<bar: bundle<baz: uint<1>>, qux: sint<64>>>,
                           out %out1: !firrtl.uint<1>, out %out2: !firrtl.sint<64>) {

    // CHECK-NEXT: firrtl.connect %[[OUT_1_NAME]], %[[FLAT_ARG_1_NAME]] : [[OUT_1_TYPE]], [[FLAT_ARG_1_TYPE]]
    // CHECK-NEXT: firrtl.connect %[[OUT_2_NAME]], %[[FLAT_ARG_2_NAME]] : [[OUT_2_TYPE]], [[FLAT_ARG_2_TYPE]]

    %0 = firrtl.subfield %arg("foo") : (!firrtl.bundle<foo: bundle<bar: bundle<baz: uint<1>>, qux: sint<64>>>) -> !firrtl.bundle<bar: bundle<baz: uint<1>>, qux: sint<64>>
    %1 = firrtl.subfield %0("bar") : (!firrtl.bundle<bar: bundle<baz: uint<1>>, qux: sint<64>>) -> !firrtl.bundle<baz: uint<1>>
    %2 = firrtl.subfield %1("baz") : (!firrtl.bundle<baz: uint<1>>) -> !firrtl.uint<1>
    %3 = firrtl.subfield %0("qux") : (!firrtl.bundle<bar: bundle<baz: uint<1>>, qux: sint<64>>) -> !firrtl.sint<64>
    firrtl.connect %out1, %2 : !firrtl.uint<1>, !firrtl.uint<1>
    firrtl.connect %out2, %3 : !firrtl.sint<64>, !firrtl.sint<64>
  }

  // CHECK-LABEL: firrtl.module @Uniquification
  // CHECK-SAME: in %[[FLATTENED_ARG:a_b]]: [[FLATTENED_TYPE:!firrtl.uint<1>]],
  // CHECK-NOT: %[[FLATTENED_ARG]]
  // CHECK-SAME: in %[[RENAMED_ARG:a_b.+]]: [[RENAMED_TYPE:!firrtl.uint<1>]]
  // CHECK-SAME: {portNames = ["a_b", "a_b"]}
  firrtl.module @Uniquification(in %a: !firrtl.bundle<b: uint<1>>, in %a_b: !firrtl.uint<1>) {
  }

  // CHECK-LABEL: firrtl.module @Top
  firrtl.module @Top(in %in : !firrtl.bundle<a: uint<1>, b: uint<1>>,
                     out %out : !firrtl.bundle<a: uint<1>, b: uint<1>>) {
    // CHECK: firrtl.connect %out_a, %in_a : !firrtl.uint<1>, !firrtl.uint<1>
    // CHECK: firrtl.connect %out_b, %in_b : !firrtl.uint<1>, !firrtl.uint<1>
    firrtl.connect %out, %in : !firrtl.bundle<a: uint<1>, b: uint<1>>, !firrtl.bundle<a: uint<1>, b: uint<1>>
  }

  // CHECK-LABEL: firrtl.module @Foo
  // CHECK-SAME: in %[[FLAT_ARG_INPUT_NAME:a_b_c]]: [[FLAT_ARG_INPUT_TYPE:!firrtl.uint<1>]]
  // CHECK-SAME: out %[[FLAT_ARG_OUTPUT_NAME:b_b_c]]: [[FLAT_ARG_OUTPUT_TYPE:!firrtl.uint<1>]]
  firrtl.module @Foo(in %a: !firrtl.bundle<b: bundle<c: uint<1>>>, out %b: !firrtl.bundle<b: bundle<c: uint<1>>>) {
    // CHECK: firrtl.connect %[[FLAT_ARG_OUTPUT_NAME]], %[[FLAT_ARG_INPUT_NAME]] : [[FLAT_ARG_OUTPUT_TYPE]], [[FLAT_ARG_INPUT_TYPE]]
    firrtl.connect %b, %a : !firrtl.bundle<b: bundle<c: uint<1>>>, !firrtl.bundle<b: bundle<c: uint<1>>>
  }

// COM: Test lower of a 1-read 1-write aggregate memory
//
// COM: circuit Foo :
// COM:   module Foo :
// COM:     input clock: Clock
// COM:     input rAddr: UInt<4>
// COM:     input rEn: UInt<1>
// COM:     output rData: {a: UInt<8>, b: UInt<8>}
// COM:     input wAddr: UInt<4>
// COM:     input wEn: UInt<1>
// COM:     input wMask: {a: UInt<1>, b: UInt<1>}
// COM:     input wData: {a: UInt<8>, b: UInt<8>}
// COM:
// COM:     mem memory:
// COM:       data-type => {a: UInt<8>, b: UInt<8>}
// COM:       depth => 16
// COM:       reader => r
// COM:       writer => w
// COM:       read-latency => 0
// COM:       write-latency => 1
// COM:       read-under-write => undefined
// COM:
// COM:     memory.r.clk <= clock
// COM:     memory.r.en <= rEn
// COM:     memory.r.addr <= rAddr
// COM:     rData <= memory.r.data
// COM:
// COM:     memory.w.clk <= clock
// COM:     memory.w.en <= wEn
// COM:     memory.w.addr <= wAddr
// COM:     memory.w.mask <= wMask
// COM:     memory.w.data <= wData

<<<<<<< HEAD
  // CHECK-LABEL: firrtl.module @Mem2
  firrtl.module @Mem2(in %clock: !firrtl.clock, in %rAddr: !firrtl.uint<4>, in %rEn: !firrtl.uint<1>, out %rData: !firrtl.bundle<a: uint<8>, b: uint<8>>, in %wAddr: !firrtl.uint<4>, in %wEn: !firrtl.uint<1>, in %wMask: !firrtl.bundle<a: uint<1>, b: uint<1>>, in %wData: !firrtl.bundle<a: uint<8>, b: uint<8>>) {
    %memory_r, %memory_w = firrtl.mem Undefined {depth = 16 : i64, name = "memory", portNames = ["r", "w"], readLatency = 0 : i32, writeLatency = 1 : i32} : !firrtl.flip<bundle<addr: uint<4>, en: uint<1>, clk: clock, data: flip<bundle<a: uint<8>, b: uint<8>>>>>, !firrtl.flip<bundle<addr: uint<4>, en: uint<1>, clk: clock, data: bundle<a: uint<8>, b: uint<8>>, mask: bundle<a: uint<1>, b: uint<1>>>>
    %0 = firrtl.subfield %memory_r("clk") : (!firrtl.flip<bundle<addr: uint<4>, en: uint<1>, clk: clock, data: flip<bundle<a: uint<8>, b: uint<8>>>>>) -> !firrtl.clock
=======
firrtl.circuit "Foo" {

  // CHECK-LABEL: firrtl.module @Foo
  firrtl.module @Foo(in %clock: !firrtl.clock, in %rAddr: !firrtl.uint<4>, in %rEn: !firrtl.uint<1>, out %rData: !firrtl.bundle<a: uint<8>, b: uint<8>>, in %wAddr: !firrtl.uint<4>, in %wEn: !firrtl.uint<1>, in %wMask: !firrtl.bundle<a: uint<1>, b: uint<1>>, in %wData: !firrtl.bundle<a: uint<8>, b: uint<8>>) {
    %memory_r, %memory_w = firrtl.mem Undefined {depth = 16 : i64, name = "memory", portNames = ["r", "w"], readLatency = 0 : i32, writeLatency = 1 : i32} : !firrtl.bundle<addr: uint<4>, en: uint<1>, clk: clock, data flip: bundle<a: uint<8>, b: uint<8>>>, !firrtl.bundle<addr: uint<4>, en: uint<1>, clk: clock, data: bundle<a: uint<8>, b: uint<8>>, mask: bundle<a: uint<1>, b: uint<1>>>
    %0 = firrtl.subfield %memory_r("clk") : (!firrtl.bundle<addr: uint<4>, en: uint<1>, clk: clock, data flip: bundle<a: uint<8>, b: uint<8>>>) -> !firrtl.clock
>>>>>>> a8ae9199
    firrtl.connect %0, %clock : !firrtl.clock, !firrtl.clock
    %1 = firrtl.subfield %memory_r("en") : (!firrtl.bundle<addr: uint<4>, en: uint<1>, clk: clock, data flip: bundle<a: uint<8>, b: uint<8>>>) -> !firrtl.uint<1>
    firrtl.connect %1, %rEn : !firrtl.uint<1>, !firrtl.uint<1>
    %2 = firrtl.subfield %memory_r("addr") : (!firrtl.bundle<addr: uint<4>, en: uint<1>, clk: clock, data flip: bundle<a: uint<8>, b: uint<8>>>) -> !firrtl.uint<4>
    firrtl.connect %2, %rAddr : !firrtl.uint<4>, !firrtl.uint<4>
    %3 = firrtl.subfield %memory_r("data") : (!firrtl.bundle<addr: uint<4>, en: uint<1>, clk: clock, data flip: bundle<a: uint<8>, b: uint<8>>>) -> !firrtl.bundle<a: uint<8>, b: uint<8>>
    firrtl.connect %rData, %3 : !firrtl.bundle<a: uint<8>, b: uint<8>>, !firrtl.bundle<a: uint<8>, b: uint<8>>
    %4 = firrtl.subfield %memory_w("clk") : (!firrtl.bundle<addr: uint<4>, en: uint<1>, clk: clock, data: bundle<a: uint<8>, b: uint<8>>, mask: bundle<a: uint<1>, b: uint<1>>>) -> !firrtl.clock
    firrtl.connect %4, %clock : !firrtl.clock, !firrtl.clock
    %5 = firrtl.subfield %memory_w("en") : (!firrtl.bundle<addr: uint<4>, en: uint<1>, clk: clock, data: bundle<a: uint<8>, b: uint<8>>, mask: bundle<a: uint<1>, b: uint<1>>>) -> !firrtl.uint<1>
    firrtl.connect %5, %wEn : !firrtl.uint<1>, !firrtl.uint<1>
    %6 = firrtl.subfield %memory_w("addr") : (!firrtl.bundle<addr: uint<4>, en: uint<1>, clk: clock, data: bundle<a: uint<8>, b: uint<8>>, mask: bundle<a: uint<1>, b: uint<1>>>) -> !firrtl.uint<4>
    firrtl.connect %6, %wAddr : !firrtl.uint<4>, !firrtl.uint<4>
    %7 = firrtl.subfield %memory_w("mask") : (!firrtl.bundle<addr: uint<4>, en: uint<1>, clk: clock, data: bundle<a: uint<8>, b: uint<8>>, mask: bundle<a: uint<1>, b: uint<1>>>) -> !firrtl.bundle<a: uint<1>, b: uint<1>>
    firrtl.connect %7, %wMask : !firrtl.bundle<a: uint<1>, b: uint<1>>, !firrtl.bundle<a: uint<1>, b: uint<1>>
    %8 = firrtl.subfield %memory_w("data") : (!firrtl.bundle<addr: uint<4>, en: uint<1>, clk: clock, data: bundle<a: uint<8>, b: uint<8>>, mask: bundle<a: uint<1>, b: uint<1>>>) -> !firrtl.bundle<a: uint<8>, b: uint<8>>
    firrtl.connect %8, %wData : !firrtl.bundle<a: uint<8>, b: uint<8>>, !firrtl.bundle<a: uint<8>, b: uint<8>>

    // COM: ---------------------------------------------------------------------------------
    // COM: Split memory "a" should exist
    // CHECK: %[[MEMORY_A_R:.+]], %[[MEMORY_A_W:.+]] = firrtl.mem {{.+}} data: uint<8>, mask: uint<1>
    // COM: Split memory "b" should exist
    // CHECK: %[[MEMORY_B_R:.+]], %[[MEMORY_B_W:.+]] = firrtl.mem {{.+}} data: uint<8>, mask: uint<1>
    // COM: ---------------------------------------------------------------------------------
    // COM: Read port
    // CHECK-DAG: %[[MEMORY_A_R_ADDR:.+]] = firrtl.subfield %[[MEMORY_A_R]]("addr")
    // CHECK: firrtl.connect %[[MEMORY_A_R_ADDR]],
    // CHECK-DAG: %[[MEMORY_A_R_EN:.+]] = firrtl.subfield %[[MEMORY_A_R]]("en")
    // CHECK: firrtl.connect %[[MEMORY_A_R_EN]],
    // CHECK-DAG: %[[MEMORY_A_R_CLK:.+]] = firrtl.subfield %[[MEMORY_A_R]]("clk")
    // CHECK: firrtl.connect %[[MEMORY_A_R_CLK]],
    // CHECK: %[[MEMORY_A_R_DATA:.+]] = firrtl.subfield %[[MEMORY_A_R]]("data")
    // CHECK: firrtl.connect %[[WIRE_A_R_DATA:.+]], %[[MEMORY_A_R_DATA]] : 
    // COM: ---------------------------------------------------------------------------------
    // COM: Write Port
    // CHECK-DAG: %[[MEMORY_A_W_ADDR:.+]] = firrtl.subfield %[[MEMORY_A_W]]("addr")
    // CHECK: firrtl.connect %[[MEMORY_A_W_ADDR]], %[[MEMORY_W_ADDR:.+]] :
    // CHECK-DAG: %[[MEMORY_A_W_EN:.+]] = firrtl.subfield %[[MEMORY_A_W]]("en")
    // CHECK: firrtl.connect %[[MEMORY_A_W_EN]], %[[MEMORY_W_EN:.+]] :
    // CHECK-DAG: %[[MEMORY_A_W_CLK:.+]] = firrtl.subfield %[[MEMORY_A_W]]("clk")
    // CHECK: firrtl.connect %[[MEMORY_A_W_CLK]], %[[MEMORY_W_CLK:.+]] :
    // CHECK: %[[MEMORY_A_W_DATA:.+]] = firrtl.subfield %[[MEMORY_A_W]]("data")
    // CHECK: %[[MEMORY_A_W_MASK:.+]] = firrtl.subfield %[[MEMORY_A_W]]("mask")
    // COM: ---------------------------------------------------------------------------------
    // COM: ---------------------------------------------------------------------------------
    // COM: Read port
    // CHECK: %[[MEMORY_B_R_ADDR:.+]] = firrtl.subfield %[[MEMORY_B_R]]("addr")
    // CHECK: firrtl.connect %[[MEMORY_B_R_ADDR]], %[[MEMORY_R_ADDR:.+]] :
    // CHECK: %[[MEMORY_B_R_EN:.+]] = firrtl.subfield %[[MEMORY_B_R]]("en")
    // CHECK: firrtl.connect %[[MEMORY_B_R_EN]], %[[MEMORY_R_EN:.+]] :
    // CHECK: %[[MEMORY_B_R_CLK:.+]] = firrtl.subfield %[[MEMORY_B_R]]("clk")
    // CHECK: firrtl.connect %[[MEMORY_B_R_CLK]], %[[MEMORY_R_CLK:.+]] :
    // CHECK: %[[MEMORY_B_R_DATA:.+]] = firrtl.subfield %[[MEMORY_B_R]]("data")
    // CHECK: firrtl.connect %[[WIRE_B_R_DATA:.+]], %[[MEMORY_B_R_DATA]] : 
    // COM: ---------------------------------------------------------------------------------
    // COM: Write port
    // CHECK: %[[MEMORY_B_W_ADDR:.+]] = firrtl.subfield %[[MEMORY_B_W]]("addr")
    // CHECK: firrtl.connect %[[MEMORY_B_W_ADDR]], %[[MEMORY_W_ADDR:.+]] :
    // CHECK: %[[MEMORY_B_W_EN:.+]] = firrtl.subfield %[[MEMORY_B_W]]("en")
    // CHECK: firrtl.connect %[[MEMORY_B_W_EN]], %[[MEMORY_W_EN]] :
    // CHECK: %[[MEMORY_B_W_CLK:.+]] = firrtl.subfield %[[MEMORY_B_W]]("clk")
    // CHECK: firrtl.connect %[[MEMORY_B_W_CLK]], %[[MEMORY_W_CLK]] :
    // CHECK: %[[MEMORY_B_W_DATA:.+]] = firrtl.subfield %[[MEMORY_B_W]]("data")
    // CHECK: firrtl.connect %[[MEMORY_B_W_DATA]]
    // CHECK: %[[MEMORY_B_W_MASK:.+]] = firrtl.subfield %[[MEMORY_B_W]]("mask")
    // CHECK-NEXT: firrtl.connect %[[MEMORY_B_W_MASK]], %{{.+}} :
    // COM: ---------------------------------------------------------------------------------
    // COM: Connections to module ports
    // CHECK-NEXT: firrtl.connect %[[MEMORY_R_CLK]], %clock
    // CHECK: firrtl.connect %[[MEMORY_R_EN]], %rEn
    // CHECK: firrtl.connect %[[MEMORY_R_ADDR]], %rAddr
    // CHECK: firrtl.connect %rData_a, %[[WIRE_A_R_DATA]]
    // CHECK: firrtl.connect %rData_b, %[[WIRE_B_R_DATA]]
    // CHECK: firrtl.connect %[[MEMORY_W_CLK]], %clock
    // CHECK: firrtl.connect %[[MEMORY_W_EN]], %wEn
    // CHECK: firrtl.connect %[[MEMORY_W_ADDR]], %wAddr
    // CHECK: firrtl.connect %{{.+}}, %wMask_a
    // CHECK: firrtl.connect %{{.+}}, %wMask_b
    // CHECK: firrtl.connect %{{.+}}, %wData_a
    // CHECK: firrtl.connect %{{.+}}, %wData_b

  }

// COM: Test that a memory with a readwrite port is split into 1r1w
//
// circuit Foo:
//  module Foo:
//    input clock: Clock
//    input rwEn: UInt<1>
//    input rwMode: UInt<1>
//    input rwAddr: UInt<4>
//    input rwMask: UInt<1>
//    input rwDataIn: UInt<8>
//    output rwDataOut: UInt<8>
//
//    mem memory:
//      data-type => UInt<8>
//      depth => 16
//      readwriter => rw
//      read-latency => 0
//      write-latency => 1
//      read-under-write => undefined
//
//    memory.rw.clk <= clock
//    memory.rw.en <= rwEn
//    memory.rw.addr <= rwAddr
//    memory.rw.wmode <= rwMode
//    memory.rw.wmask <= rwMask
//    memory.rw.wdata <= rwDataIn
//    rwDataOut <= memory.rw.rdata

<<<<<<< HEAD
  // TODO: Enable this check
 // firrtl.module @MemoryRWSplit(in %clock: !firrtl.clock, in %rwEn: !firrtl.uint<1>, in %rwMode: !firrtl.uint<1>, in %rwAddr: !firrtl.uint<4>, in %rwMask: !firrtl.uint<1>, in %rwDataIn: !firrtl.uint<8>, out %rwDataOut: !firrtl.uint<8>) {
 //   %memory_rw = firrtl.mem Undefined {depth = 16 : i64, name = "memory", portNames = ["rw"], readLatency = 0 : i32, writeLatency = 1 : i32} : !firrtl.flip<bundle<addr: uint<4>, en: uint<1>, clk: clock, wmode: uint<1>, rdata: flip<uint<8>>, wdata: uint<8>, wmask: uint<1>>>
 //   %0 = firrtl.subfield %memory_rw("clk") : (!firrtl.flip<bundle<addr: uint<4>, en: uint<1>, clk: clock, wmode: uint<1>, rdata: flip<uint<8>>, wdata: uint<8>, wmask: uint<1>>>) -> !firrtl.clock
 //   firrtl.connect %0, %clock : !firrtl.clock, !firrtl.clock
 //   %1 = firrtl.subfield %memory_rw("en") : (!firrtl.flip<bundle<addr: uint<4>, en: uint<1>, clk: clock, wmode: uint<1>, rdata: flip<uint<8>>, wdata: uint<8>, wmask: uint<1>>>) -> !firrtl.uint<1>
 //   firrtl.connect %1, %rwEn : !firrtl.uint<1>, !firrtl.uint<1>
 //   %2 = firrtl.subfield %memory_rw("addr") : (!firrtl.flip<bundle<addr: uint<4>, en: uint<1>, clk: clock, wmode: uint<1>, rdata: flip<uint<8>>, wdata: uint<8>, wmask: uint<1>>>) -> !firrtl.uint<4>
 //   firrtl.connect %2, %rwAddr : !firrtl.uint<4>, !firrtl.uint<4>
 //   %3 = firrtl.subfield %memory_rw("wmode") : (!firrtl.flip<bundle<addr: uint<4>, en: uint<1>, clk: clock, wmode: uint<1>, rdata: flip<uint<8>>, wdata: uint<8>, wmask: uint<1>>>) -> !firrtl.uint<1>
 //   firrtl.connect %3, %rwMode : !firrtl.uint<1>, !firrtl.uint<1>
 //   %4 = firrtl.subfield %memory_rw("wmask") : (!firrtl.flip<bundle<addr: uint<4>, en: uint<1>, clk: clock, wmode: uint<1>, rdata: flip<uint<8>>, wdata: uint<8>, wmask: uint<1>>>) -> !firrtl.uint<1>
 //   firrtl.connect %4, %rwMask : !firrtl.uint<1>, !firrtl.uint<1>
 //   %5 = firrtl.subfield %memory_rw("wdata") : (!firrtl.flip<bundle<addr: uint<4>, en: uint<1>, clk: clock, wmode: uint<1>, rdata: flip<uint<8>>, wdata: uint<8>, wmask: uint<1>>>) -> !firrtl.uint<8>
 //   firrtl.connect %5, %rwDataIn : !firrtl.uint<8>, !firrtl.uint<8>
 //   %6 = firrtl.subfield %memory_rw("rdata") : (!firrtl.flip<bundle<addr: uint<4>, en: uint<1>, clk: clock, wmode: uint<1>, rdata: flip<uint<8>>, wdata: uint<8>, wmask: uint<1>>>) -> !firrtl.uint<8>
 //   firrtl.connect %rwDataOut, %6 : !firrtl.uint<8>, !firrtl.uint<8>
 // }

  // HECK-LABEL: firrtl.module @MemoryRWSplit
  // OM: ---------------------------------------------------------------------------------
  // OM: The read write port, "rw", was split into "rw_r" and "rw_w"
  // HECK: %memory_rw_r, %memory_rw_w = firrtl.mem
  // OM:   - port names are updated correctly
  // HECK-SAME: portNames = ["rw_r", "rw_w"]
  // OM:   - the types are correct for read and write ports
  // HECK-SAME: !firrtl.flip<bundle<addr: uint<4>, en: uint<1>, clk: clock, data: flip<uint<8>>>>, !firrtl.flip<bundle<addr: uint<4>, en: uint<1>, clk: clock, data: uint<8>, mask: uint<1>>>
  // OM: ---------------------------------------------------------------------------------
  // OM: Read port is hooked up correctly
  // OM:   - address is "rw_addr"
  // HECK: %memory_rw_addr = firrtl.wire
  // HECK: %[[R_ADDR:.+]] = firrtl.subfield %memory_rw_r("addr")
  // HECK: firrtl.connect %[[R_ADDR]], %memory_rw_addr
  // OM:   - enable is "rw_en && !rw_wmode"
  // HECK: %memory_rw_en = firrtl.wire
  // HECK: %memory_rw_wmode = firrtl.wire
  // HECK: %[[NOT_WRITE:.+]] = firrtl.not %memory_rw_wmode
  // HECK: %[[EN_AND_NOT_WRITE:.+]] = firrtl.and %memory_rw_en, %[[NOT_WRITE]]
  // HECK: %[[R_EN:.+]] = firrtl.subfield %memory_rw_r("en")
  // HECK: firrtl.connect %[[R_EN]], %[[EN_AND_NOT_WRITE]]
  // OM:   - clk is "rw_clk"
  // HECK: %memory_rw_clk = firrtl.wire
  // HECK: %[[R_CLK:.+]] = firrtl.subfield %memory_rw_r("clk")
  // HECK: firrtl.connect %[[R_CLK]], %memory_rw_clk
  // OM:   - data has a reference
  // HECK: %[[R_DATA:.+]] = firrtl.subfield %memory_rw_r("data")
  // OM: ---------------------------------------------------------------------------------
  // OM: Write port is hooked up correctly.
  // OM:   - address is "rw_addr"
  // HECK: %[[W_ADDR:.+]] = firrtl.subfield %memory_rw_w("addr")
  // HECK: firrtl.connect %[[W_ADDR]], %memory_rw_addr
  // OM:   - enable is "rw_en && rw_wmode"
  // HECK: %[[EN_AND_WRITE:.+]] = firrtl.and %memory_rw_en, %memory_rw_wmode
  // HECK: %[[W_EN:.+]] = firrtl.subfield %memory_rw_w("en")
  // HECK: firrtl.connect %[[W_EN]], %[[EN_AND_WRITE]]
  // OM:   - clk is "rw_clk"
  // HECK: %[[W_CLK:.+]] = firrtl.subfield %memory_rw_w("clk")
  // HECK: firrtl.connect %[[W_CLK]], %memory_rw_clk
  // OM:   - data has a reference
  // HECK: %[[W_DATA:.+]] = firrtl.subfield %memory_rw_w("data")
  // OM:   - mask has a reference
  // HECK: %[[W_MASK:.+]] = firrtl.subfield %memory_rw_w("mask")
  // OM: ---------------------------------------------------------------------------------
  // OM: Check that the lowering is worked.
  // HECK: firrtl.connect %memory_rw_clk, %clock
  // HECK: firrtl.connect %memory_rw_en, %rwEn
  // HECK: firrtl.connect %memory_rw_addr, %rwAddr
  // HECK: firrtl.connect %memory_rw_wmode, %rwMode
  // HECK: firrtl.connect %[[W_MASK]], %rwMask
  // HECK: firrtl.connect %[[W_DATA]], %rwDataIn
  // HECK: firrtl.connect %rwDataOut, %[[R_DATA]]
=======
firrtl.circuit "MemoryRWSplit" {
  firrtl.module @MemoryRWSplit(in %clock: !firrtl.clock, in %rwEn: !firrtl.uint<1>, in %rwMode: !firrtl.uint<1>, in %rwAddr: !firrtl.uint<4>, in %rwMask: !firrtl.uint<1>, in %rwDataIn: !firrtl.uint<8>, out %rwDataOut: !firrtl.uint<8>) {
    %memory_rw = firrtl.mem Undefined {depth = 16 : i64, name = "memory", portNames = ["rw"], readLatency = 0 : i32, writeLatency = 1 : i32} : !firrtl.bundle<addr: uint<4>, en: uint<1>, clk: clock, wmode: uint<1>, rdata flip: uint<8>, wdata: uint<8>, wmask: uint<1>>
    %0 = firrtl.subfield %memory_rw("clk") : (!firrtl.bundle<addr: uint<4>, en: uint<1>, clk: clock, wmode: uint<1>, rdata flip: uint<8>, wdata: uint<8>, wmask: uint<1>>) -> !firrtl.clock
    firrtl.connect %0, %clock : !firrtl.clock, !firrtl.clock
    %1 = firrtl.subfield %memory_rw("en") : (!firrtl.bundle<addr: uint<4>, en: uint<1>, clk: clock, wmode: uint<1>, rdata flip: uint<8>, wdata: uint<8>, wmask: uint<1>>) -> !firrtl.uint<1>
    firrtl.connect %1, %rwEn : !firrtl.uint<1>, !firrtl.uint<1>
    %2 = firrtl.subfield %memory_rw("addr") : (!firrtl.bundle<addr: uint<4>, en: uint<1>, clk: clock, wmode: uint<1>, rdata flip: uint<8>, wdata: uint<8>, wmask: uint<1>>) -> !firrtl.uint<4>
    firrtl.connect %2, %rwAddr : !firrtl.uint<4>, !firrtl.uint<4>
    %3 = firrtl.subfield %memory_rw("wmode") : (!firrtl.bundle<addr: uint<4>, en: uint<1>, clk: clock, wmode: uint<1>, rdata flip: uint<8>, wdata: uint<8>, wmask: uint<1>>) -> !firrtl.uint<1>
    firrtl.connect %3, %rwMode : !firrtl.uint<1>, !firrtl.uint<1>
    %4 = firrtl.subfield %memory_rw("wmask") : (!firrtl.bundle<addr: uint<4>, en: uint<1>, clk: clock, wmode: uint<1>, rdata flip: uint<8>, wdata: uint<8>, wmask: uint<1>>) -> !firrtl.uint<1>
    firrtl.connect %4, %rwMask : !firrtl.uint<1>, !firrtl.uint<1>
    %5 = firrtl.subfield %memory_rw("wdata") : (!firrtl.bundle<addr: uint<4>, en: uint<1>, clk: clock, wmode: uint<1>, rdata flip: uint<8>, wdata: uint<8>, wmask: uint<1>>) -> !firrtl.uint<8>
    firrtl.connect %5, %rwDataIn : !firrtl.uint<8>, !firrtl.uint<8>
    %6 = firrtl.subfield %memory_rw("rdata") : (!firrtl.bundle<addr: uint<4>, en: uint<1>, clk: clock, wmode: uint<1>, rdata flip: uint<8>, wdata: uint<8>, wmask: uint<1>>) -> !firrtl.uint<8>
    firrtl.connect %rwDataOut, %6 : !firrtl.uint<8>, !firrtl.uint<8>
  }

  // CHECK-LABEL: firrtl.module @MemoryRWSplit
  // COM: ---------------------------------------------------------------------------------
  // COM: The read write port, "rw", was split into "rw_r" and "rw_w"
  // CHECK: %memory_rw_r, %memory_rw_w = firrtl.mem
  // COM:   - port names are updated correctly
  // CHECK-SAME: portNames = ["rw_r", "rw_w"]
  // COM:   - the types are correct for read and write ports
  // CHECK-SAME: !firrtl.bundle<addr: uint<4>, en: uint<1>, clk: clock, data flip: uint<8>>, !firrtl.bundle<addr: uint<4>, en: uint<1>, clk: clock, data: uint<8>, mask: uint<1>>
  // COM: ---------------------------------------------------------------------------------
  // COM: Read port is hooked up correctly
  // COM:   - address is "rw_addr"
  // CHECK: %memory_rw_addr = firrtl.wire
  // CHECK: %[[R_ADDR:.+]] = firrtl.subfield %memory_rw_r("addr")
  // CHECK: firrtl.connect %[[R_ADDR]], %memory_rw_addr
  // COM:   - enable is "rw_en && !rw_wmode"
  // CHECK: %memory_rw_en = firrtl.wire
  // CHECK: %memory_rw_wmode = firrtl.wire
  // CHECK: %[[NOT_WRITE:.+]] = firrtl.not %memory_rw_wmode
  // CHECK: %[[EN_AND_NOT_WRITE:.+]] = firrtl.and %memory_rw_en, %[[NOT_WRITE]]
  // CHECK: %[[R_EN:.+]] = firrtl.subfield %memory_rw_r("en")
  // CHECK: firrtl.connect %[[R_EN]], %[[EN_AND_NOT_WRITE]]
  // COM:   - clk is "rw_clk"
  // CHECK: %memory_rw_clk = firrtl.wire
  // CHECK: %[[R_CLK:.+]] = firrtl.subfield %memory_rw_r("clk")
  // CHECK: firrtl.connect %[[R_CLK]], %memory_rw_clk
  // COM:   - data has a reference
  // CHECK: %[[R_DATA:.+]] = firrtl.subfield %memory_rw_r("data")
  // COM: ---------------------------------------------------------------------------------
  // COM: Write port is hooked up correctly.
  // COM:   - address is "rw_addr"
  // CHECK: %[[W_ADDR:.+]] = firrtl.subfield %memory_rw_w("addr")
  // CHECK: firrtl.connect %[[W_ADDR]], %memory_rw_addr
  // COM:   - enable is "rw_en && rw_wmode"
  // CHECK: %[[EN_AND_WRITE:.+]] = firrtl.and %memory_rw_en, %memory_rw_wmode
  // CHECK: %[[W_EN:.+]] = firrtl.subfield %memory_rw_w("en")
  // CHECK: firrtl.connect %[[W_EN]], %[[EN_AND_WRITE]]
  // COM:   - clk is "rw_clk"
  // CHECK: %[[W_CLK:.+]] = firrtl.subfield %memory_rw_w("clk")
  // CHECK: firrtl.connect %[[W_CLK]], %memory_rw_clk
  // COM:   - data has a reference
  // CHECK: %[[W_DATA:.+]] = firrtl.subfield %memory_rw_w("data")
  // COM:   - mask has a reference
  // CHECK: %[[W_MASK:.+]] = firrtl.subfield %memory_rw_w("mask")
  // COM: ---------------------------------------------------------------------------------
  // COM: Check that the lowering is worked.
  // CHECK: firrtl.connect %memory_rw_clk, %clock
  // CHECK: firrtl.connect %memory_rw_en, %rwEn
  // CHECK: firrtl.connect %memory_rw_addr, %rwAddr
  // CHECK: firrtl.connect %memory_rw_wmode, %rwMode
  // CHECK: firrtl.connect %[[W_MASK]], %rwMask
  // CHECK: firrtl.connect %[[W_DATA]], %rwDataIn
  // CHECK: firrtl.connect %rwDataOut, %[[R_DATA]]
}

// -----

firrtl.circuit "MemoryRWSplitUnique" {
>>>>>>> a8ae9199
  firrtl.module @MemoryRWSplitUnique() {
    %memory_rw, %memory_rw_r, %memory_rw_w = firrtl.mem Undefined {depth = 16 : i64, name = "memory", portNames = ["rw", "rw_r", "rw_w"], readLatency = 0 : i32, writeLatency = 1 : i32} : !firrtl.bundle<addr: uint<4>, en: uint<1>, clk: clock, wmode: uint<1>, rdata flip: uint<8>, wdata: uint<8>, wmask: uint<1>>, !firrtl.bundle<addr: uint<4>, en: uint<1>, clk: clock, data flip: uint<8>>, !firrtl.bundle<addr: uint<4>, en: uint<1>, clk: clock, data: uint<8>, mask: uint<1>>
  }

  // TODO: Enable this
  // HECK-LABEL: firrtl.module @MemoryRWSplitUnique
  // HECK: %memory_rw_r, %memory_rw_w, %memory_rw_r0, %memory_rw_w0 = firrtl.mem
  // OM:   - port names are updated correctly
  // HECK-SAME: portNames = ["rw_r", "rw_w", "rw_r0", "rw_w0"]


// https://github.com/llvm/circt/issues/593

    firrtl.module @mod_2(in %clock: !firrtl.clock, in %inp_a: !firrtl.bundle<inp_d: uint<14>>) {
    }
    firrtl.module @top_mod(in %clock: !firrtl.clock) {
      %U0_clock, %U0_inp_a = firrtl.instance @mod_2 {name = "U0"} : !firrtl.clock, !firrtl.bundle<inp_d: uint<14>>
      %0 = firrtl.invalidvalue : !firrtl.clock
      firrtl.connect %U0_clock, %0 : !firrtl.clock, !firrtl.clock
      %1 = firrtl.invalidvalue : !firrtl.bundle<inp_d: uint<14>>
      firrtl.connect %U0_inp_a, %1 : !firrtl.bundle<inp_d: uint<14>>, !firrtl.bundle<inp_d: uint<14>>
    }
  
  // TODO: Enable this
//HECK-LABEL:     firrtl.module @mod_2(in %clock: !firrtl.clock, in %inp_a_inp_d: !firrtl.uint<14>) {
//HECK-NEXT:     }
//HECK-LABEL:    firrtl.module @top_mod(in %clock: !firrtl.clock) {
//HECK-NEXT:      %U0_clock, %U0_inp_a_inp_d = firrtl.instance @mod_2 {name = "U0"} : !firrtl.flip<clock>, !firrtl.flip<uint<14>>
//HECK-NEXT:      %invalid_clock = firrtl.invalidvalue : !firrtl.clock
//HECK-NEXT:      firrtl.connect %U0_clock, %invalid_clock : !firrtl.flip<clock>, !firrtl.clock
//HECK-NEXT:      %invalid_ui14 = firrtl.invalidvalue : !firrtl.uint<14>
//HECK-NEXT:      firrtl.connect %U0_inp_a_inp_d, %invalid_ui14 : !firrtl.flip<uint<14>>, !firrtl.uint<14>
//HECK-NEXT:    }

<<<<<<< HEAD
=======
//CHECK-LABEL: module  {
//CHECK-NEXT:   firrtl.circuit "top_mod" {
//CHECK-NEXT:     firrtl.module @mod_2(in %clock: !firrtl.clock, in %inp_a_inp_d: !firrtl.uint<14>) {
//CHECK-NEXT:     }
//CHECK-NEXT:    firrtl.module @top_mod(in %clock: !firrtl.clock) {
//CHECK-NEXT:      %U0_clock, %U0_inp_a_inp_d = firrtl.instance @mod_2 {name = "U0"} : !firrtl.clock, !firrtl.uint<14>
//CHECK-NEXT:      %invalid_clock = firrtl.invalidvalue : !firrtl.clock
//CHECK-NEXT:      firrtl.connect %U0_clock, %invalid_clock : !firrtl.clock, !firrtl.clock
//CHECK-NEXT:      %invalid_ui14 = firrtl.invalidvalue : !firrtl.uint<14>
//CHECK-NEXT:      firrtl.connect %U0_inp_a_inp_d, %invalid_ui14 : !firrtl.uint<14>, !firrtl.uint<14>
//CHECK-NEXT:    }
//CHECK-NEXT:  }
//CHECK-NEXT:}

// -----
>>>>>>> a8ae9199
// https://github.com/llvm/circt/issues/661

// COM: This test is just checking that the following doesn't error.
    // CHECK-LABEL: firrtl.module @Issue661
    firrtl.module @Issue661(in %clock: !firrtl.clock) {
      %head_MPORT_2, %head_MPORT_6 = firrtl.mem Undefined {depth = 20 : i64, name = "head", portNames = ["MPORT_2", "MPORT_6"], readLatency = 0 : i32, writeLatency = 1 : i32}
      : !firrtl.bundle<addr: uint<5>, en: uint<1>, clk: clock, data: uint<5>, mask: uint<1>>,
        !firrtl.bundle<addr: uint<5>, en: uint<1>, clk: clock, data: uint<5>, mask: uint<1>>
      %127 = firrtl.subfield %head_MPORT_6("clk") : (!firrtl.bundle<addr: uint<5>, en: uint<1>, clk: clock, data: uint<5>, mask: uint<1>>) -> !firrtl.clock
    }

// Check that a non-bundled mux ops are untouched.
    // check-label: firrtl.module @Mux
    firrtl.module @Mux(in %p: !firrtl.uint<1>, in %a: !firrtl.uint<1>, in %b: !firrtl.uint<1>, out %c: !firrtl.uint<1>) {
      // check-next: %0 = firrtl.mux(%p, %a, %b) : (!firrtl.uint<1>, !firrtl.uint<1>, !firrtl.uint<1>) -> !firrtl.uint<1>
      // check-next: firrtl.connect %c, %0 : !firrtl.uint<1>, !firrtl.uint<1>
      %0 = firrtl.mux(%p, %a, %b) : (!firrtl.uint<1>, !firrtl.uint<1>, !firrtl.uint<1>) -> !firrtl.uint<1>
      firrtl.connect %c, %0 : !firrtl.uint<1>, !firrtl.uint<1>
    }
    // CHECK-LABEL: firrtl.module @MuxBundle
    firrtl.module @MuxBundle(in %p: !firrtl.uint<1>, in %a: !firrtl.bundle<a: uint<1>>, in %b: !firrtl.bundle<a: uint<1>>, out %c: !firrtl.bundle<a: uint<1>>) {
      // CHECK-NEXT: %0 = firrtl.mux(%p, %a_a, %b_a) : (!firrtl.uint<1>, !firrtl.uint<1>, !firrtl.uint<1>) -> !firrtl.uint<1>
      // CHECK-NEXT: firrtl.connect %c_a, %0 : !firrtl.uint<1>, !firrtl.uint<1>
      %0 = firrtl.mux(%p, %a, %b) : (!firrtl.uint<1>, !firrtl.bundle<a: uint<1>>, !firrtl.bundle<a: uint<1>>) -> !firrtl.bundle<a: uint<1>>
      firrtl.connect %c, %0 : !firrtl.bundle<a: uint<1>>, !firrtl.bundle<a: uint<1>>
    }

    // CHECK-LABEL: firrtl.module @NodeBundle
    firrtl.module @NodeBundle(in %a: !firrtl.bundle<a: uint<1>>, out %b: !firrtl.uint<1>) {
      // CHECK-NEXT: %n_a = firrtl.node %a_a  : !firrtl.uint<1>
      // CHECK-NEXT: firrtl.connect %b, %n_a : !firrtl.uint<1>, !firrtl.uint<1>
      %n = firrtl.node %a : !firrtl.bundle<a: uint<1>>
      %n_a = firrtl.subfield %n("a") : (!firrtl.bundle<a: uint<1>>) -> !firrtl.uint<1>
      firrtl.connect %b, %n_a : !firrtl.uint<1>, !firrtl.uint<1>
    }

    // CHECK-LABEL: firrtl.module @RegBundle(in %a_a: !firrtl.uint<1>, in %clk: !firrtl.clock, out %b_a: !firrtl.uint<1>)
    firrtl.module @RegBundle(in %a: !firrtl.bundle<a: uint<1>>, in %clk: !firrtl.clock, out %b: !firrtl.bundle<a: uint<1>>) {
      // CHECK-NEXT: %x_a = firrtl.reg %clk : (!firrtl.clock) -> !firrtl.uint<1>
      // CHECK-NEXT: firrtl.connect %x_a, %a_a : !firrtl.uint<1>, !firrtl.uint<1>
      // CHECK-NEXT: firrtl.connect %b_a, %x_a : !firrtl.uint<1>, !firrtl.uint<1>
      %x = firrtl.reg %clk {name = "x"} : (!firrtl.clock) -> !firrtl.bundle<a: uint<1>>
      %0 = firrtl.subfield %x("a") : (!firrtl.bundle<a: uint<1>>) -> !firrtl.uint<1>
      %1 = firrtl.subfield %a("a") : (!firrtl.bundle<a: uint<1>>) -> !firrtl.uint<1>
      firrtl.connect %0, %1 : !firrtl.uint<1>, !firrtl.uint<1>
      %2 = firrtl.subfield %b("a") : (!firrtl.bundle<a: uint<1>>) -> !firrtl.uint<1>
      %3 = firrtl.subfield %x("a") : (!firrtl.bundle<a: uint<1>>) -> !firrtl.uint<1>
      firrtl.connect %2, %3 : !firrtl.uint<1>, !firrtl.uint<1>
    }

    // CHECK-LABEL: firrtl.module @RegBundleWithBulkConnect(in %a_a: !firrtl.uint<1>, in %clk: !firrtl.clock, out %b_a: !firrtl.uint<1>)
    firrtl.module @RegBundleWithBulkConnect(in %a: !firrtl.bundle<a: uint<1>>, in %clk: !firrtl.clock, out %b: !firrtl.bundle<a: uint<1>>) {
      // CHECK-NEXT: %x_a = firrtl.reg %clk : (!firrtl.clock) -> !firrtl.uint<1>
      // CHECK-NEXT: firrtl.connect %x_a, %a_a : !firrtl.uint<1>, !firrtl.uint<1>
      // CHECK-NEXT: firrtl.connect %b_a, %x_a : !firrtl.uint<1>, !firrtl.uint<1>
      %x = firrtl.reg %clk {name = "x"} : (!firrtl.clock) -> !firrtl.bundle<a: uint<1>>
      firrtl.connect %x, %a : !firrtl.bundle<a: uint<1>>, !firrtl.bundle<a: uint<1>>
      firrtl.connect %b, %x : !firrtl.bundle<a: uint<1>>, !firrtl.bundle<a: uint<1>>
    }

    // CHECK-LABEL: firrtl.module @WireBundle(in %a_a: !firrtl.uint<1>,  out %b_a: !firrtl.uint<1>)
    firrtl.module @WireBundle(in %a: !firrtl.bundle<a: uint<1>>,  out %b: !firrtl.bundle<a: uint<1>>) {
      // CHECK-NEXT: %x_a = firrtl.wire  : !firrtl.uint<1>
      // CHECK-NEXT: firrtl.connect %x_a, %a_a : !firrtl.uint<1>, !firrtl.uint<1>
      // CHECK-NEXT: firrtl.connect %b_a, %x_a : !firrtl.uint<1>, !firrtl.uint<1>
      %x = firrtl.wire : !firrtl.bundle<a: uint<1>>
      %0 = firrtl.subfield %x("a") : (!firrtl.bundle<a: uint<1>>) -> !firrtl.uint<1>
      %1 = firrtl.subfield %a("a") : (!firrtl.bundle<a: uint<1>>) -> !firrtl.uint<1>
      firrtl.connect %0, %1 : !firrtl.uint<1>, !firrtl.uint<1>
      %2 = firrtl.subfield %b("a") : (!firrtl.bundle<a: uint<1>>) -> !firrtl.uint<1>
      %3 = firrtl.subfield %x("a") : (!firrtl.bundle<a: uint<1>>) -> !firrtl.uint<1>
      firrtl.connect %2, %3 : !firrtl.uint<1>, !firrtl.uint<1>
    }

  // CHECK-LABEL: firrtl.module @WireBundlesWithBulkConnect
  firrtl.module @WireBundlesWithBulkConnect(in %source: !firrtl.bundle<valid: uint<1>, ready flip: uint<1>, data: uint<64>>,
                             out %sink: !firrtl.bundle<valid: uint<1>, ready flip: uint<1>, data: uint<64>>) {
    // CHECK: %w_valid = firrtl.wire  : !firrtl.uint<1>
    // CHECK: %w_ready = firrtl.wire  : !firrtl.uint<1>
    // CHECK: %w_data = firrtl.wire  : !firrtl.uint<64>
    %w = firrtl.wire : !firrtl.bundle<valid: uint<1>, ready flip: uint<1>, data: uint<64>>
    // CHECK: firrtl.connect %w_valid, %source_valid : !firrtl.uint<1>, !firrtl.uint<1>
    // CHECK: firrtl.connect %source_ready, %w_ready : !firrtl.uint<1>, !firrtl.uint<1>
    // CHECK: firrtl.connect %w_data, %source_data : !firrtl.uint<64>, !firrtl.uint<64>
    firrtl.connect %w, %source : !firrtl.bundle<valid: uint<1>, ready flip: uint<1>, data: uint<64>>, !firrtl.bundle<valid: uint<1>, ready flip: uint<1>, data: uint<64>>
    // CHECK: firrtl.connect %sink_valid, %w_valid : !firrtl.uint<1>, !firrtl.uint<1>
    // CHECK: firrtl.connect %w_ready, %sink_ready : !firrtl.uint<1>, !firrtl.uint<1>
    // CHECK: firrtl.connect %sink_data, %w_data : !firrtl.uint<64>, !firrtl.uint<64>
    firrtl.connect %sink, %w : !firrtl.bundle<valid: uint<1>, ready flip: uint<1>, data: uint<64>>, !firrtl.bundle<valid: uint<1>, ready flip: uint<1>, data: uint<64>>
  }

// COM: Test vector lowering
  firrtl.module @LowerVectors(in %a: !firrtl.vector<uint<1>, 2>, out %b: !firrtl.vector<uint<1>, 2>) {
    firrtl.connect %b, %a: !firrtl.vector<uint<1>, 2>, !firrtl.vector<uint<1>, 2>
  }
  // CHECK-LABEL: firrtl.module @LowerVectors(in %a_0: !firrtl.uint<1>, in %a_1: !firrtl.uint<1>, out %b_0: !firrtl.uint<1>, out %b_1: !firrtl.uint<1>)
  // CHECK: firrtl.connect %b_0, %a_0
  // CHECK: firrtl.connect %b_1, %a_1

// COM: Test vector of bundles lowering
<<<<<<< HEAD
  // CHECK-LABEL: firrtl.module @LowerVectorsOfBundles(in %in_0_a: !firrtl.uint<1>, out %in_0_b: !firrtl.uint<1>, in %in_1_a: !firrtl.uint<1>, out %in_1_b: !firrtl.uint<1>, out %out_0_a: !firrtl.uint<1>, in %out_0_b: !firrtl.uint<1>, out %out_1_a: !firrtl.uint<1>, in %out_1_b: !firrtl.uint<1>)
  firrtl.module @LowerVectorsOfBundles(in %in: !firrtl.vector<bundle<a : uint<1>, b : flip<uint<1>>>, 2>,
                                       out %out: !firrtl.vector<bundle<a : uint<1>, b : flip<uint<1>>>, 2>) {
=======
firrtl.circuit "LowerVectorsOfBundles" {
  // CHECK-LABEL: firrtl.module @LowerVectorsOfBundles(in %in_0_a: !firrtl.uint<1>, out %in_0_b: !firrtl.uint<1>, in %in_1_a: !firrtl.uint<1>, out %in_1_b: !firrtl.uint<1>, out %out_0_a: !firrtl.uint<1>, in %out_0_b: !firrtl.uint<1>, out %out_1_a: !firrtl.uint<1>, in %out_1_b: !firrtl.uint<1>) {
  firrtl.module @LowerVectorsOfBundles(in %in: !firrtl.vector<bundle<a : uint<1>, b  flip: uint<1>>, 2>,
                                       out %out: !firrtl.vector<bundle<a : uint<1>, b  flip: uint<1>>, 2>) {
>>>>>>> a8ae9199
    // CHECK: firrtl.connect %out_0_a, %in_0_a : !firrtl.uint<1>, !firrtl.uint<1>
    // CHECK: firrtl.connect %in_0_b, %out_0_b : !firrtl.uint<1>, !firrtl.uint<1>
    // CHECK: firrtl.connect %out_1_a, %in_1_a : !firrtl.uint<1>, !firrtl.uint<1>
    // CHECK: firrtl.connect %in_1_b, %out_1_b : !firrtl.uint<1>, !firrtl.uint<1>
    firrtl.connect %out, %in: !firrtl.vector<bundle<a : uint<1>, b flip: uint<1>>, 2>, !firrtl.vector<bundle<a : uint<1>, b flip: uint<1>>, 2>
  }

  // CHECK-LABEL: firrtl.extmodule @ExternalModule(in %source_valid: !firrtl.uint<1>, out %source_ready: !firrtl.uint<1>, in %source_data: !firrtl.uint<64>)
  firrtl.extmodule @ExternalModule(in %source: !firrtl.bundle<valid: uint<1>, ready flip: uint<1>, data: uint<64>> )
  firrtl.module @Test() {
    // CHECK:  %inst_source_valid, %inst_source_ready, %inst_source_data = firrtl.instance @ExternalModule  {name = ""} : !firrtl.uint<1>, !firrtl.uint<1>, !firrtl.uint<64>
    %inst_source = firrtl.instance @ExternalModule {name = ""} : !firrtl.bundle<valid: uint<1>, ready flip: uint<1>, data: uint<64>>
  }

// Test RegResetOp lowering
  // CHECK-LABEL: firrtl.module @LowerRegResetOp
  firrtl.module @LowerRegResetOp(in %clock: !firrtl.clock, in %reset: !firrtl.uint<1>, in %a_d: !firrtl.vector<uint<1>, 2>, out %a_q: !firrtl.vector<uint<1>, 2>) {
    %c0_ui1 = firrtl.constant 0 : !firrtl.uint<1>
    %init = firrtl.wire  : !firrtl.vector<uint<1>, 2>
    %0 = firrtl.subindex %init[0] : !firrtl.vector<uint<1>, 2>
    firrtl.connect %0, %c0_ui1 : !firrtl.uint<1>, !firrtl.uint<1>
    %1 = firrtl.subindex %init[1] : !firrtl.vector<uint<1>, 2>
    firrtl.connect %1, %c0_ui1 : !firrtl.uint<1>, !firrtl.uint<1>
    %r = firrtl.regreset %clock, %reset, %init {name = "r"} : (!firrtl.clock, !firrtl.uint<1>, !firrtl.vector<uint<1>, 2>) -> !firrtl.vector<uint<1>, 2>
    firrtl.connect %r, %a_d : !firrtl.vector<uint<1>, 2>, !firrtl.vector<uint<1>, 2>
    firrtl.connect %a_q, %r : !firrtl.vector<uint<1>, 2>, !firrtl.vector<uint<1>, 2>
  }
  // CHECK:   %c0_ui1 = firrtl.constant 0 : !firrtl.uint<1>
  // CHECK:   %init_0 = firrtl.wire  : !firrtl.uint<1>
  // CHECK:   %init_1 = firrtl.wire  : !firrtl.uint<1>
  // CHECK:   firrtl.connect %init_0, %c0_ui1 : !firrtl.uint<1>, !firrtl.uint<1>
  // CHECK:   firrtl.connect %init_1, %c0_ui1 : !firrtl.uint<1>, !firrtl.uint<1>
  // CHECK:   %r_0 = firrtl.regreset %clock, %reset, %init_0 : (!firrtl.clock, !firrtl.uint<1>, !firrtl.uint<1>) -> !firrtl.uint<1>
  // CHECK:   %r_1 = firrtl.regreset %clock, %reset, %init_1 : (!firrtl.clock, !firrtl.uint<1>, !firrtl.uint<1>) -> !firrtl.uint<1>
  // CHECK:   firrtl.connect %r_0, %a_d_0 : !firrtl.uint<1>, !firrtl.uint<1>
  // CHECK:   firrtl.connect %r_1, %a_d_1 : !firrtl.uint<1>, !firrtl.uint<1>
  // CHECK:   firrtl.connect %a_q_0, %r_0 : !firrtl.uint<1>, !firrtl.uint<1>
  // CHECK:   firrtl.connect %a_q_1, %r_1 : !firrtl.uint<1>, !firrtl.uint<1>

// Test RegResetOp lowering without name attribute
// https://github.com/llvm/circt/issues/795
  // CHECK-LABEL: firrtl.module @LowerRegResetOpNoName
  firrtl.module @LowerRegResetOpNoName(in %clock: !firrtl.clock, in %reset: !firrtl.uint<1>, in %a_d: !firrtl.vector<uint<1>, 2>, out %a_q: !firrtl.vector<uint<1>, 2>) {
    %c0_ui1 = firrtl.constant 0 : !firrtl.uint<1>
    %init = firrtl.wire  : !firrtl.vector<uint<1>, 2>
    %0 = firrtl.subindex %init[0] : !firrtl.vector<uint<1>, 2>
    firrtl.connect %0, %c0_ui1 : !firrtl.uint<1>, !firrtl.uint<1>
    %1 = firrtl.subindex %init[1] : !firrtl.vector<uint<1>, 2>
    firrtl.connect %1, %c0_ui1 : !firrtl.uint<1>, !firrtl.uint<1>
    %r = firrtl.regreset %clock, %reset, %init {name = ""} : (!firrtl.clock, !firrtl.uint<1>, !firrtl.vector<uint<1>, 2>) -> !firrtl.vector<uint<1>, 2>
    firrtl.connect %r, %a_d : !firrtl.vector<uint<1>, 2>, !firrtl.vector<uint<1>, 2>
    firrtl.connect %a_q, %r : !firrtl.vector<uint<1>, 2>, !firrtl.vector<uint<1>, 2>
  }
  // CHECK:   %c0_ui1 = firrtl.constant 0 : !firrtl.uint<1>
  // CHECK:   %init_0 = firrtl.wire  : !firrtl.uint<1>
  // CHECK:   %init_1 = firrtl.wire  : !firrtl.uint<1>
  // CHECK:   firrtl.connect %init_0, %c0_ui1 : !firrtl.uint<1>, !firrtl.uint<1>
  // CHECK:   firrtl.connect %init_1, %c0_ui1 : !firrtl.uint<1>, !firrtl.uint<1>
  // CHECK:   %0 = firrtl.regreset %clock, %reset, %init_0 : (!firrtl.clock, !firrtl.uint<1>, !firrtl.uint<1>) -> !firrtl.uint<1>
  // CHECK:   %1 = firrtl.regreset %clock, %reset, %init_1 : (!firrtl.clock, !firrtl.uint<1>, !firrtl.uint<1>) -> !firrtl.uint<1>
  // CHECK:   firrtl.connect %0, %a_d_0 : !firrtl.uint<1>, !firrtl.uint<1>
  // CHECK:   firrtl.connect %1, %a_d_1 : !firrtl.uint<1>, !firrtl.uint<1>
  // CHECK:   firrtl.connect %a_q_0, %0 : !firrtl.uint<1>, !firrtl.uint<1>
  // CHECK:   firrtl.connect %a_q_1, %1 : !firrtl.uint<1>, !firrtl.uint<1>

// Test RegOp lowering without name attribute
// https://github.com/llvm/circt/issues/795
  // CHECK-LABEL: firrtl.module @lowerRegOpNoName
  firrtl.module @lowerRegOpNoName(in %clock: !firrtl.clock, in %a_d: !firrtl.vector<uint<1>, 2>, out %a_q: !firrtl.vector<uint<1>, 2>) {
    %r = firrtl.reg %clock {name = ""} : (!firrtl.clock) -> !firrtl.vector<uint<1>, 2>
      firrtl.connect %r, %a_d : !firrtl.vector<uint<1>, 2>, !firrtl.vector<uint<1>, 2>
      firrtl.connect %a_q, %r : !firrtl.vector<uint<1>, 2>, !firrtl.vector<uint<1>, 2>
  }
 // CHECK:    %0 = firrtl.reg %clock : (!firrtl.clock) -> !firrtl.uint<1>
 // CHECK:    %1 = firrtl.reg %clock : (!firrtl.clock) -> !firrtl.uint<1>
 // CHECK:    firrtl.connect %0, %a_d_0 : !firrtl.uint<1>, !firrtl.uint<1>
 // CHECK:    firrtl.connect %1, %a_d_1 : !firrtl.uint<1>, !firrtl.uint<1>
 // CHECK:    firrtl.connect %a_q_0, %0 : !firrtl.uint<1>, !firrtl.uint<1>
 // CHECK:    firrtl.connect %a_q_1, %1 : !firrtl.uint<1>, !firrtl.uint<1>

// Test that InstanceOp Annotations are copied to the new instance.
  firrtl.module @Bar(out %a: !firrtl.vector<uint<1>, 2>) {
    %0 = firrtl.invalidvalue : !firrtl.vector<uint<1>, 2>
    firrtl.connect %a, %0 : !firrtl.vector<uint<1>, 2>, !firrtl.vector<uint<1>, 2>
  }
  firrtl.module @AnnotationsInstanceOp() {
    %bar_a = firrtl.instance @Bar  {annotations = [{a = "a"}], name = "bar"} : !firrtl.vector<uint<1>, 2>
  }
  // CHECK: firrtl.instance
  // CHECK-SAME: annotations = [{a = "a"}]

// Test that MemOp Annotations are copied to lowered MemOps.
  // CHECK-LABEL: firrtl.module @AnnotationsMemOp
  firrtl.module @AnnotationsMemOp() {
    %bar_r, %bar_w = firrtl.mem Undefined  {annotations = [{a = "a"}], depth = 16 : i64, name = "bar", portNames = ["r", "w"], readLatency = 0 : i32, writeLatency = 1 : i32} : !firrtl.bundle<addr: uint<4>, en: uint<1>, clk: clock, data flip: vector<uint<8>, 2>>, !firrtl.bundle<addr: uint<4>, en: uint<1>, clk: clock, data: vector<uint<8>, 2>, mask: vector<uint<1>, 2>>
  }
  // CHECK: firrtl.mem
  // CHECK-SAME: annotations = [{a = "a"}]
  // CHECK: firrtl.mem
  // CHECK-SAME: annotations = [{a = "a"}]

// Test that WireOp Annotations are copied to lowered WireOps.
  // CHECK-LABEL: firrtl.module @AnnotationsWireOp
  firrtl.module @AnnotationsWireOp() {
    %bar = firrtl.wire  {annotations = [{a = "a"}]} : !firrtl.vector<uint<1>, 2>
  }
  // CHECK: firrtl.wire
  // CHECK-SAME: annotations = [{a = "a"}]
  // CHECK: firrtl.wire
  // CHECK-SAME: annotations = [{a = "a"}]


// Test that Reg/RegResetOp Annotations are copied to lowered registers.
  // CHECK-LABEL: firrtl.module @AnnotationsRegOp
  firrtl.module @AnnotationsRegOp(in %clock: !firrtl.clock, in %reset: !firrtl.uint<1>) {
    %bazInit = firrtl.wire  : !firrtl.vector<uint<1>, 2>
    %0 = firrtl.subindex %bazInit[0] : !firrtl.vector<uint<1>, 2>
    %c0_ui1 = firrtl.constant 0 : !firrtl.uint<1>
    firrtl.connect %0, %c0_ui1 : !firrtl.uint<1>, !firrtl.uint<1>
    %1 = firrtl.subindex %bazInit[1] : !firrtl.vector<uint<1>, 2>
    firrtl.connect %1, %c0_ui1 : !firrtl.uint<1>, !firrtl.uint<1>
    %bar = firrtl.reg %clock  {annotations = [{a = "a"}], name = "bar"} : (!firrtl.clock) -> !firrtl.vector<uint<1>, 2>
    %baz = firrtl.regreset %clock, %reset, %bazInit  {annotations = [{b = "b"}], name = "baz"} : (!firrtl.clock, !firrtl.uint<1>, !firrtl.vector<uint<1>, 2>) -> !firrtl.vector<uint<1>, 2>
  }
  // CHECK: firrtl.reg
  // CHECK-SAME: annotations = [{a = "a"}]
  // CHECK: firrtl.reg
  // CHECK-SAME: annotations = [{a = "a"}]
  // CHECK: firrtl.regreset
  // CHECK-SAME: annotations = [{b = "b"}]
  // CHECK: firrtl.regreset
  // CHECK-SAME: annotations = [{b = "b"}]

// Test that WhenOp with regions has its regions lowered.
  firrtl.module @WhenOp (in %p: !firrtl.uint<1>,
                         in %in : !firrtl.bundle<a: uint<1>, b: uint<1>>,
                         out %out : !firrtl.bundle<a: uint<1>, b: uint<1>>) {
    // No else region.
    firrtl.when %p {
      // CHECK: firrtl.connect %out_a, %in_a : !firrtl.uint<1>, !firrtl.uint<1>
      // CHECK: firrtl.connect %out_b, %in_b : !firrtl.uint<1>, !firrtl.uint<1>
      firrtl.connect %out, %in : !firrtl.bundle<a: uint<1>, b: uint<1>>, !firrtl.bundle<a: uint<1>, b: uint<1>>
    }

    // Else region.
    firrtl.when %p {
      // CHECK: firrtl.connect %out_a, %in_a : !firrtl.uint<1>, !firrtl.uint<1>
      // CHECK: firrtl.connect %out_b, %in_b : !firrtl.uint<1>, !firrtl.uint<1>
      firrtl.connect %out, %in : !firrtl.bundle<a: uint<1>, b: uint<1>>, !firrtl.bundle<a: uint<1>, b: uint<1>>
    } else {
      // CHECK: firrtl.connect %out_a, %in_a : !firrtl.uint<1>, !firrtl.uint<1>
      // CHECK: firrtl.connect %out_b, %in_b : !firrtl.uint<1>, !firrtl.uint<1>
      firrtl.connect %out, %in : !firrtl.bundle<a: uint<1>, b: uint<1>>, !firrtl.bundle<a: uint<1>, b: uint<1>>
    }
  }

// Test that subfield annotations on wire are lowred to appropriate instance based on target.
  firrtl.module @AnnotationsBundle() {
    %bar = firrtl.wire  {annotations = [{one, target = [".qux"]}, {target = ["[1]", ".baz"], two}]} : !firrtl.vector<bundle<baz: uint<1>, qux: uint<1>>, 2>

      // TODO: Enable this
      // HECK: %bar_0_baz = firrtl.wire  : !firrtl.uint<1>
      // HECK: %bar_0_qux = firrtl.wire  : !firrtl.uint<1>
      // HECK: %bar_1_baz = firrtl.wire  {annotations = [{two}]} : !firrtl.uint<1>
      // HECK: %bar_1_qux = firrtl.wire  : !firrtl.uint<1>
  }

// Test that subfield annotations on reg are lowred to appropriate instance based on target.
  firrtl.module @AnnotationsBundle2(in %clock: !firrtl.clock) {
    %bar = firrtl.reg %clock  {annotations = [{one, target = [".qux"]}, {target = ["[1]", ".baz"], two}]} : (!firrtl.clock) -> !firrtl.vector<bundle<baz: uint<1>, qux: uint<1>>, 2>

    // TODO: Enable this
    // HECK: %bar_0_baz = firrtl.reg %clock  : (!firrtl.clock) -> !firrtl.uint<1>
    // HECK: %bar_0_qux = firrtl.reg %clock  : (!firrtl.clock) -> !firrtl.uint<1>
    // HECK: %bar_1_baz = firrtl.reg %clock  {annotations = [{two}]} : (!firrtl.clock) -> !firrtl.uint<1>
    // HECK: %bar_1_qux = firrtl.reg %clock  : (!firrtl.clock) -> !firrtl.uint<1>
  }

// Test that subfield annotations on reg are lowred to appropriate instance based on target. Ignore un-flattened array targets
// circuit Foo: %[[{"one":null,"target":"~Foo|Foo>bar[0].qux[0]"},{"two":null,"target":"~Foo|Foo>bar[1].baz"},{"three":null,"target":"~Foo|Foo>bar[0].yes"} ]]

  firrtl.module @AnnotationsBundle3(in %clock: !firrtl.clock) {
    %bar = firrtl.reg %clock  {annotations = [{one, target = ["[0]", ".qux", "[0]"]}, {target = ["[1]", ".baz"], two}, {target = ["[0]", ".yes"], three}]} : (!firrtl.clock) -> !firrtl.vector<bundle<baz: vector<uint<1>, 2>, qux: vector<uint<1>, 2>, yes: bundle<a: uint<1>, b: uint<1>>>, 2>

    // TODO: Enable this
    // HECK: %bar_0_baz_0 = firrtl.reg %clock  : (!firrtl.clock) -> !firrtl.uint<1>
    // HECK: %bar_0_baz_1 = firrtl.reg %clock  : (!firrtl.clock) -> !firrtl.uint<1>
    // HECK: %bar_0_qux_0 = firrtl.reg %clock  {annotations = [{one}]} : (!firrtl.clock) -> !firrtl.uint<1>
    // HECK: %bar_0_qux_1 = firrtl.reg %clock  : (!firrtl.clock) -> !firrtl.uint<1>
    // HECK: %bar_0_yes_a = firrtl.reg %clock  {annotations = [{three}]} : (!firrtl.clock) -> !firrtl.uint<1>
    // HECK: %bar_0_yes_b = firrtl.reg %clock  {annotations = [{three}]} : (!firrtl.clock) -> !firrtl.uint<1>
    // HECK: %bar_1_baz_0 = firrtl.reg %clock  {annotations = [{two}]} : (!firrtl.clock) -> !firrtl.uint<1>
    // HECK: %bar_1_baz_1 = firrtl.reg %clock  {annotations = [{two}]} : (!firrtl.clock) -> !firrtl.uint<1>
    // HECK: %bar_1_qux_0 = firrtl.reg %clock  : (!firrtl.clock) -> !firrtl.uint<1>
    // HECK: %bar_1_qux_1 = firrtl.reg %clock  : (!firrtl.clock) -> !firrtl.uint<1>
    // HECK: %bar_1_yes_a = firrtl.reg %clock  : (!firrtl.clock) -> !firrtl.uint<1>
    // HECK: %bar_1_yes_b = firrtl.reg %clock  : (!firrtl.clock) -> !firrtl.uint<1>
  }

// Test wire connection semantics.  Based on the flippedness of the destination
// type, the connection may be reversed.
  firrtl.module @WireSemantics() {
    %a = firrtl.wire  : !firrtl.bundle<a: bundle<a: uint<1>>>
    %ax = firrtl.wire  : !firrtl.bundle<a: bundle<a: uint<1>>>
    firrtl.connect %a, %ax : !firrtl.bundle<a: bundle<a: uint<1>>>, !firrtl.bundle<a: bundle<a: uint<1>>>
    firrtl.partialconnect %a, %ax : !firrtl.bundle<a: bundle<a: uint<1>>>, !firrtl.bundle<a: bundle<a: uint<1>>>
    // COM: a <= ax
    // HECK: firrtl.connect %a_a_a, %ax_a_a
    // COM: a <- ax
    // HECK:-NEXT: firrtl.connect %a_a_a, %ax_a_a
    %0 = firrtl.subfield %a("a") : (!firrtl.bundle<a: bundle<a: uint<1>>>) -> !firrtl.bundle<a: uint<1>>
    %1 = firrtl.subfield %ax("a") : (!firrtl.bundle<a: bundle<a: uint<1>>>) -> !firrtl.bundle<a: uint<1>>
    firrtl.connect %0, %1 : !firrtl.bundle<a: uint<1>>, !firrtl.bundle<a: uint<1>>
    firrtl.partialconnect %0, %1 : !firrtl.bundle<a: uint<1>>, !firrtl.bundle<a: uint<1>>
    // COM: a.a <= ax.a
    // HECK: firrtl.connect %a_a_a, %ax_a_a
    // COM: a.a <- ax.a
    // HECK:-NEXT: firrtl.connect %a_a_a, %ax_a_a
    %2 = firrtl.subfield %a("a") : (!firrtl.bundle<a: bundle<a: uint<1>>>) -> !firrtl.bundle<a: uint<1>>
    %3 = firrtl.subfield %2("a") : (!firrtl.bundle<a: uint<1>>) -> !firrtl.uint<1>
    %4 = firrtl.subfield %ax("a") : (!firrtl.bundle<a: bundle<a: uint<1>>>) -> !firrtl.bundle<a: uint<1>>
    %5 = firrtl.subfield %4("a") : (!firrtl.bundle<a: uint<1>>) -> !firrtl.uint<1>
    firrtl.connect %3, %5 : !firrtl.uint<1>, !firrtl.uint<1>
    firrtl.partialconnect %3, %5 : !firrtl.uint<1>, !firrtl.uint<1>
    // COM: a.a.a <= ax.a.a
    // HECK: firrtl.connect %a_a_a, %ax_a_a
    // COM: a.a.a <- ax.a.a
<<<<<<< HEAD
    // HECK:-NEXT: firrtl.connect %a_a_a, %ax_a_a
    %b = firrtl.wire  : !firrtl.bundle<a: bundle<a: flip<uint<1>>>>
    %bx = firrtl.wire  : !firrtl.bundle<a: bundle<a: flip<uint<1>>>>
    firrtl.connect %b, %bx : !firrtl.bundle<a: bundle<a: flip<uint<1>>>>, !firrtl.bundle<a: bundle<a: flip<uint<1>>>>
    firrtl.partialconnect %b, %bx : !firrtl.bundle<a: bundle<a: flip<uint<1>>>>, !firrtl.bundle<a: bundle<a: flip<uint<1>>>>
=======
    // CHECK-NEXT: firrtl.connect %a_a_a, %ax_a_a
    %b = firrtl.wire  : !firrtl.bundle<a: bundle<a flip: uint<1>>>
    %bx = firrtl.wire  : !firrtl.bundle<a: bundle<a flip: uint<1>>>
    firrtl.connect %b, %bx : !firrtl.bundle<a: bundle<a flip: uint<1>>>, !firrtl.bundle<a: bundle<a flip: uint<1>>>
    firrtl.partialconnect %b, %bx : !firrtl.bundle<a: bundle<a flip: uint<1>>>, !firrtl.bundle<a: bundle<a flip: uint<1>>>
>>>>>>> a8ae9199
    // COM: b <= bx
    // HECK: firrtl.connect %bx_a_a, %b_a_a
    // COM: b <- bx
<<<<<<< HEAD
    // HECK: firrtl.connect %bx_a_a, %b_a_a
    %6 = firrtl.subfield %b("a") : (!firrtl.bundle<a: bundle<a: flip<uint<1>>>>) -> !firrtl.bundle<a: flip<uint<1>>>
    %7 = firrtl.subfield %bx("a") : (!firrtl.bundle<a: bundle<a: flip<uint<1>>>>) -> !firrtl.bundle<a: flip<uint<1>>>
    firrtl.connect %6, %7 : !firrtl.bundle<a: flip<uint<1>>>, !firrtl.bundle<a: flip<uint<1>>>
    firrtl.partialconnect %6, %7 : !firrtl.bundle<a: flip<uint<1>>>, !firrtl.bundle<a: flip<uint<1>>>
=======
    // CHECK: firrtl.connect %bx_a_a, %b_a_a
    %6 = firrtl.subfield %b("a") : (!firrtl.bundle<a: bundle<a flip: uint<1>>>) -> !firrtl.bundle<a flip: uint<1>>
    %7 = firrtl.subfield %bx("a") : (!firrtl.bundle<a: bundle<a flip: uint<1>>>) -> !firrtl.bundle<a flip: uint<1>>
    firrtl.connect %6, %7 : !firrtl.bundle<a flip: uint<1>>, !firrtl.bundle<a flip: uint<1>>
    firrtl.partialconnect %6, %7 : !firrtl.bundle<a flip: uint<1>>, !firrtl.bundle<a flip: uint<1>>
>>>>>>> a8ae9199
    // COM: b.a <= bx.a
    // HECK: firrtl.connect %bx_a_a, %b_a_a
    // COM: b.a <- bx.a
<<<<<<< HEAD
    // HECK: firrtl.connect %bx_a_a, %b_a_a
    %8 = firrtl.subfield %b("a") : (!firrtl.bundle<a: bundle<a: flip<uint<1>>>>) -> !firrtl.bundle<a: flip<uint<1>>>
    %9 = firrtl.subfield %8("a") : (!firrtl.bundle<a: flip<uint<1>>>) -> !firrtl.uint<1>
    %10 = firrtl.subfield %bx("a") : (!firrtl.bundle<a: bundle<a: flip<uint<1>>>>) -> !firrtl.bundle<a: flip<uint<1>>>
    %11 = firrtl.subfield %10("a") : (!firrtl.bundle<a: flip<uint<1>>>) -> !firrtl.uint<1>
=======
    // CHECK: firrtl.connect %bx_a_a, %b_a_a
    %8 = firrtl.subfield %b("a") : (!firrtl.bundle<a: bundle<a flip: uint<1>>>) -> !firrtl.bundle<a flip: uint<1>>
    %9 = firrtl.subfield %8("a") : (!firrtl.bundle<a flip: uint<1>>) -> !firrtl.uint<1>
    %10 = firrtl.subfield %bx("a") : (!firrtl.bundle<a: bundle<a flip: uint<1>>>) -> !firrtl.bundle<a flip: uint<1>>
    %11 = firrtl.subfield %10("a") : (!firrtl.bundle<a flip: uint<1>>) -> !firrtl.uint<1>
>>>>>>> a8ae9199
    firrtl.connect %9, %11 : !firrtl.uint<1>, !firrtl.uint<1>
    firrtl.partialconnect %9, %11 : !firrtl.uint<1>, !firrtl.uint<1>
    // COM: b.a.a <= bx.a.a
    // HECK: firrtl.connect %b_a_a, %bx_a_a
    // COM: b.a.a <- bx.a.a
<<<<<<< HEAD
    // HECK: firrtl.connect %b_a_a, %bx_a_a
    %c = firrtl.wire  : !firrtl.bundle<a: flip<bundle<a: uint<1>>>>
    %cx = firrtl.wire  : !firrtl.bundle<a: flip<bundle<a: uint<1>>>>
    firrtl.connect %c, %cx : !firrtl.bundle<a: flip<bundle<a: uint<1>>>>, !firrtl.bundle<a: flip<bundle<a: uint<1>>>>
    firrtl.partialconnect %c, %cx : !firrtl.bundle<a: flip<bundle<a: uint<1>>>>, !firrtl.bundle<a: flip<bundle<a: uint<1>>>>
=======
    // CHECK: firrtl.connect %b_a_a, %bx_a_a
    %c = firrtl.wire  : !firrtl.bundle<a flip: bundle<a: uint<1>>>
    %cx = firrtl.wire  : !firrtl.bundle<a flip: bundle<a: uint<1>>>
    firrtl.connect %c, %cx : !firrtl.bundle<a flip: bundle<a: uint<1>>>, !firrtl.bundle<a flip: bundle<a: uint<1>>>
    firrtl.partialconnect %c, %cx : !firrtl.bundle<a flip: bundle<a: uint<1>>>, !firrtl.bundle<a flip: bundle<a: uint<1>>>
>>>>>>> a8ae9199
    // COM: c <= cx
    // HECK: firrtl.connect %cx_a_a, %c_a_a
    // COM: c <- cx
<<<<<<< HEAD
    // HECK: firrtl.connect %cx_a_a, %c_a_a
    %12 = firrtl.subfield %c("a") : (!firrtl.bundle<a: flip<bundle<a: uint<1>>>>) -> !firrtl.bundle<a: uint<1>>
    %13 = firrtl.subfield %cx("a") : (!firrtl.bundle<a: flip<bundle<a: uint<1>>>>) -> !firrtl.bundle<a: uint<1>>
=======
    // CHECK: firrtl.connect %cx_a_a, %c_a_a
    %12 = firrtl.subfield %c("a") : (!firrtl.bundle<a flip: bundle<a: uint<1>>>) -> !firrtl.bundle<a: uint<1>>
    %13 = firrtl.subfield %cx("a") : (!firrtl.bundle<a flip: bundle<a: uint<1>>>) -> !firrtl.bundle<a: uint<1>>
>>>>>>> a8ae9199
    firrtl.connect %12, %13 : !firrtl.bundle<a: uint<1>>, !firrtl.bundle<a: uint<1>>
    firrtl.partialconnect %12, %13 : !firrtl.bundle<a: uint<1>>, !firrtl.bundle<a: uint<1>>
    // COM: c.a <= cx.a
    // HECK: firrtl.connect %c_a_a, %cx_a_a
    // COM: c.a <- cx.a
<<<<<<< HEAD
    // HECK: firrtl.connect %c_a_a, %cx_a_a
    %14 = firrtl.subfield %c("a") : (!firrtl.bundle<a: flip<bundle<a: uint<1>>>>) -> !firrtl.bundle<a: uint<1>>
=======
    // CHECK: firrtl.connect %c_a_a, %cx_a_a
    %14 = firrtl.subfield %c("a") : (!firrtl.bundle<a flip: bundle<a: uint<1>>>) -> !firrtl.bundle<a: uint<1>>
>>>>>>> a8ae9199
    %15 = firrtl.subfield %14("a") : (!firrtl.bundle<a: uint<1>>) -> !firrtl.uint<1>
    %16 = firrtl.subfield %cx("a") : (!firrtl.bundle<a flip: bundle<a: uint<1>>>) -> !firrtl.bundle<a: uint<1>>
    %17 = firrtl.subfield %16("a") : (!firrtl.bundle<a: uint<1>>) -> !firrtl.uint<1>
    firrtl.connect %15, %17 : !firrtl.uint<1>, !firrtl.uint<1>
    firrtl.partialconnect %15, %17 : !firrtl.uint<1>, !firrtl.uint<1>
    // COM: c.a.a <= cx.a.a
    // HECK: firrtl.connect %c_a_a, %cx_a_a
    // COM: c.a.a <- cx.a.a
<<<<<<< HEAD
    // HECK: firrtl.connect %c_a_a, %cx_a_a
    %d = firrtl.wire  : !firrtl.bundle<a: flip<bundle<a: flip<uint<1>>>>>
    %dx = firrtl.wire  : !firrtl.bundle<a: flip<bundle<a: flip<uint<1>>>>>
    firrtl.connect %d, %dx : !firrtl.bundle<a: flip<bundle<a: flip<uint<1>>>>>, !firrtl.bundle<a: flip<bundle<a: flip<uint<1>>>>>
    firrtl.partialconnect %d, %dx : !firrtl.bundle<a: flip<bundle<a: flip<uint<1>>>>>, !firrtl.bundle<a: flip<bundle<a: flip<uint<1>>>>>
=======
    // CHECK: firrtl.connect %c_a_a, %cx_a_a
    %d = firrtl.wire  : !firrtl.bundle<a flip: bundle<a flip: uint<1>>>
    %dx = firrtl.wire  : !firrtl.bundle<a flip: bundle<a flip: uint<1>>>
    firrtl.connect %d, %dx : !firrtl.bundle<a flip: bundle<a flip: uint<1>>>, !firrtl.bundle<a flip: bundle<a flip: uint<1>>>
    firrtl.partialconnect %d, %dx : !firrtl.bundle<a flip: bundle<a flip: uint<1>>>, !firrtl.bundle<a flip: bundle<a flip: uint<1>>>
>>>>>>> a8ae9199
    // COM: d <= dx
    // HECK: firrtl.connect %d_a_a, %dx_a_a
    // COM: d <- dx
<<<<<<< HEAD
    // HECK: firrtl.connect %d_a_a, %dx_a_a
    %18 = firrtl.subfield %d("a") : (!firrtl.bundle<a: flip<bundle<a: flip<uint<1>>>>>) -> !firrtl.bundle<a: flip<uint<1>>>
    %19 = firrtl.subfield %dx("a") : (!firrtl.bundle<a: flip<bundle<a: flip<uint<1>>>>>) -> !firrtl.bundle<a: flip<uint<1>>>
    firrtl.connect %18, %19 : !firrtl.bundle<a: flip<uint<1>>>, !firrtl.bundle<a: flip<uint<1>>>
    firrtl.partialconnect %18, %19 : !firrtl.bundle<a: flip<uint<1>>>, !firrtl.bundle<a: flip<uint<1>>>
=======
    // CHECK: firrtl.connect %d_a_a, %dx_a_a
    %18 = firrtl.subfield %d("a") : (!firrtl.bundle<a flip: bundle<a flip: uint<1>>>) -> !firrtl.bundle<a flip: uint<1>>
    %19 = firrtl.subfield %dx("a") : (!firrtl.bundle<a flip: bundle<a flip: uint<1>>>) -> !firrtl.bundle<a flip: uint<1>>
    firrtl.connect %18, %19 : !firrtl.bundle<a flip: uint<1>>, !firrtl.bundle<a flip: uint<1>>
    firrtl.partialconnect %18, %19 : !firrtl.bundle<a flip: uint<1>>, !firrtl.bundle<a flip: uint<1>>
>>>>>>> a8ae9199
    // COM: d.a <= dx.a
    // HECK: firrtl.connect %dx_a_a, %d_a_a
    // COM: d.a <- dx.a
<<<<<<< HEAD
    // HECK: firrtl.connect %dx_a_a, %d_a_a
    %20 = firrtl.subfield %d("a") : (!firrtl.bundle<a: flip<bundle<a: flip<uint<1>>>>>) -> !firrtl.bundle<a: flip<uint<1>>>
    %21 = firrtl.subfield %20("a") : (!firrtl.bundle<a: flip<uint<1>>>) -> !firrtl.uint<1>
    %22 = firrtl.subfield %dx("a") : (!firrtl.bundle<a: flip<bundle<a: flip<uint<1>>>>>) -> !firrtl.bundle<a: flip<uint<1>>>
    %23 = firrtl.subfield %22("a") : (!firrtl.bundle<a: flip<uint<1>>>) -> !firrtl.uint<1>
=======
    // CHECK: firrtl.connect %dx_a_a, %d_a_a
    %20 = firrtl.subfield %d("a") : (!firrtl.bundle<a flip: bundle<a flip: uint<1>>>) -> !firrtl.bundle<a flip: uint<1>>
    %21 = firrtl.subfield %20("a") : (!firrtl.bundle<a flip: uint<1>>) -> !firrtl.uint<1>
    %22 = firrtl.subfield %dx("a") : (!firrtl.bundle<a flip: bundle<a flip: uint<1>>>) -> !firrtl.bundle<a flip: uint<1>>
    %23 = firrtl.subfield %22("a") : (!firrtl.bundle<a flip: uint<1>>) -> !firrtl.uint<1>
>>>>>>> a8ae9199
    firrtl.connect %21, %23 : !firrtl.uint<1>, !firrtl.uint<1>
    firrtl.partialconnect %21, %23 : !firrtl.uint<1>, !firrtl.uint<1>
    // COM: d.a.a <= dx.a.a
    // HECK: firrtl.connect %d_a_a, %dx_a_a
    // COM: d.a.a <- dx.a.a
    // HECK: firrtl.connect %d_a_a, %dx_a_a
  }

// Test corner cases of partial connect semantics.
  firrtl.module @PartialConnectEdgeCases() {
    // COM: Only matching fields are connected.
    %a = firrtl.wire : !firrtl.bundle<a: uint<1>, b: uint<1>, c: uint<1>>
    %b = firrtl.wire : !firrtl.bundle<a: uint<1>, b: uint<1>>
    firrtl.partialconnect %a, %b : !firrtl.bundle<a: uint<1>, b: uint<1>, c: uint<1>>, !firrtl.bundle<a: uint<1>, b: uint<1>>
    // CHECK: firrtl.connect %a_a, %b_a
    // CHECK-NEXT: firrtl.connect %a_b, %b_b
    // CHECK-NOT: firrtl.connect %a_

    firrtl.partialconnect %b, %a : !firrtl.bundle<a: uint<1>, b: uint<1>>, !firrtl.bundle<a: uint<1>, b: uint<1>, c: uint<1>>
    // CHECK: firrtl.connect %b_a, %a_a
    // CHECK-NEXT: firrtl.connect %b_b, %a_b
    // CHECK-NOT: firrtl.connect %b_

    // COM: Only the first 'n' elements in a vector are connected.
    %c = firrtl.wire : !firrtl.vector<uint<1>, 2>
    %d = firrtl.wire : !firrtl.vector<uint<1>, 3>
    firrtl.partialconnect %c, %d : !firrtl.vector<uint<1>, 2>, !firrtl.vector<uint<1>, 3>
    // CHECK: firrtl.connect %c_0, %d_0
    // CHECK-NEXT: firrtl.connect %c_1, %d_1
    // CHECK-NOT: firrtl.connect %c_

    firrtl.partialconnect %d, %c : !firrtl.vector<uint<1>, 3>, !firrtl.vector<uint<1>, 2>
    // CHECK: firrtl.connect %d_0, %c_0
    // CHECK-NEXT: firrtl.connect %d_1, %c_1
    // CHECK-NOT: firrtl.connect %d_
  }


// Test partial connect truncation.
  firrtl.module @PartialConnectTruncation() {
    // COM: It should not truncate when they are the same
    %a = firrtl.wire : !firrtl.uint<0>
    %b = firrtl.wire : !firrtl.uint<0>
    firrtl.partialconnect %a, %b : !firrtl.uint<0>, !firrtl.uint<0>
    // CECK: firrtl.connect %a, %b : !firrtl.uint<0>, !firrtl.uint<0>

    // COM: It should truncate the larger source.
    %c = firrtl.wire : !firrtl.uint<2>
    %d = firrtl.wire : !firrtl.uint<3>
    firrtl.partialconnect %c, %d : !firrtl.uint<2>, !firrtl.uint<3>
    // CHECK: [[TAIL:%.*]] = firrtl.tail %d, 1 : (!firrtl.uint<3>) -> !firrtl.uint<2>
    // CHECK: firrtl.connect %c, [[TAIL]] : !firrtl.uint<2>, !firrtl.uint<2>

    // COM: It should truncate and cast the larger source.
    %e = firrtl.wire : !firrtl.sint<2>
    %f = firrtl.wire : !firrtl.sint<3>
    firrtl.partialconnect %e, %f : !firrtl.sint<2>, !firrtl.sint<3>
    // CHECK: [[TAIL:%.*]] = firrtl.tail %f, 1 : (!firrtl.sint<3>) -> !firrtl.uint<2>
    // CHECK: [[CAST:%.*]] = firrtl.asSInt [[TAIL]] : (!firrtl.uint<2>) -> !firrtl.sint<2>
    // CHECK: firrtl.connect %e, [[CAST]] : !firrtl.sint<2>, !firrtl.sint<2>
  }

// Bug: must strip the flip type from the LHS of a value.
<<<<<<< HEAD
  firrtl.module @PartialConnectLHSFlip(in %a: !firrtl.bundle<b: bundle<c: flip<uint<2>>>>) { }
  firrtl.module @FooFlipType(in %a: !firrtl.bundle<b: bundle<c: flip<uint<2>>>>) {
    %mgmt_a = firrtl.instance @PartialConnectLHSFlip  {name = "mgmt"} : !firrtl.flip<bundle<b: bundle<c: flip<uint<2>>>>>
    %0 = firrtl.subfield %mgmt_a("b") : (!firrtl.flip<bundle<b: bundle<c: flip<uint<2>>>>>) -> !firrtl.bundle<c: flip<uint<2>>>
    %1 = firrtl.subfield %0("c") : (!firrtl.bundle<c: flip<uint<2>>>) -> !firrtl.uint<2>
=======
firrtl.circuit "PartialConnectLHSFlip"  {
  firrtl.module @PartialConnectLHSFlip(in %a: !firrtl.bundle<b: bundle<c flip: uint<2>>>) { }
  firrtl.module @Foo(in %a: !firrtl.bundle<b: bundle<c flip: uint<2>>>) {
    %mgmt_a = firrtl.instance @PartialConnectLHSFlip  {name = "mgmt"} : !firrtl.bundle<b: bundle<c flip: uint<2>>>
    %0 = firrtl.subfield %mgmt_a("b") : (!firrtl.bundle<b: bundle<c flip: uint<2>>>) -> !firrtl.bundle<c flip: uint<2>>
    %1 = firrtl.subfield %0("c") : (!firrtl.bundle<c flip: uint<2>>) -> !firrtl.uint<2>
>>>>>>> a8ae9199
    // CHECK: firrtl.connect %a_b_c, %mgmt_a_b_c : !firrtl.uint<2>, !firrtl.uint<2>
    firrtl.partialconnect %mgmt_a, %a : !firrtl.bundle<b: bundle<c flip: uint<2>>>, !firrtl.bundle<b: bundle<c flip: uint<2>>>
  }

// Test partial connect with analogs are transformed to attaches.
  firrtl.module @PartialConnectAnalogs() {
    // CHECK-LABEL: @PartialConnectAnalogs
    %a = firrtl.wire : !firrtl.bundle<a: analog<1>>
    %b = firrtl.wire : !firrtl.bundle<a: analog<1>>
    firrtl.partialconnect %a, %b : !firrtl.bundle<a: analog<1>>, !firrtl.bundle<a: analog<1>>
    // CHECK: firrtl.attach %a_a, %b_a : !firrtl.analog<1>, !firrtl.analog<1>
  }

//// Test that annotations on aggregate ports are copied.
//  firrtl.extmodule @Sub(in %a: !firrtl.vector<uint<1>, 2> {firrtl.annotations = [{a}]})
//  // CECK: firrtl.extmodule @Sub
//  // CECK-COUNT-2: firrtl.annotations = [{a}]
//  // HECK-NOT: firrtl.annotations = [{a}]
//  firrtl.module @Port(in %a: !firrtl.vector<uint<1>, 2> {firrtl.annotations = [{b}]}) {
//    %sub_a = firrtl.instance @Sub  {name = "sub", portNames = ["a"]} : !firrtl.flip<vector<uint<1>, 2>>
//    firrtl.connect %sub_a, %a : !firrtl.flip<vector<uint<1>, 2>>, !firrtl.vector<uint<1>, 2>
//  }
//  // CECK: firrtl.module
//  // CECK-COUNT-2: firrtl.annotations = [{b}]
//  // CECK-NOT: firrtl.annotations = [{b}]
//
//// Test that annotations on subfield/subindices of ports are only applied to
//// matching targets.  Any other arg attributes should be copied.
//    // The annotation should be copied to just a.a.  The firrtl.hello arg
//    // attribute should be copied to each new port.
//    firrtl.module @PortBundle(in %a: !firrtl.bundle<a: uint<1>, b: flip<uint<1>>> {firrtl.annotations = [{a, target = [".a"]}], firrtl.hello}) {}
//    // CECK: firrtl.module @PortBundle
//    // CECK-COUNT-1: firrtl.annotations = [{a}]
//    // CECK-COUNT-2: firrtl.hello
//    // CECK-NOT: firrtl.annotations
//    // CECK-NOT: firrtl.hello
//
//    // The annotation should be copied to just a[0].  The firrtl.world arg
//    // attribute should be copied to each port.
//    firrtl.extmodule @PortVector(in %a: !firrtl.vector<uint<1>, 2> {firrtl.annotations = [{b, target = ["[0]"]}], firrtl.world})
//    // CECK: firrtl.extmodule @PortVector
//    // CECK-COUNT-1: firrtl.annotations = [{b}]
//    // CECK-COUNT-2: firrtl.world
//    // CECK-NOT: firrtl.annotations
//    // CECK-NOT: firrtl.world
//
//
//// Test that a truncating connect emitted during lower types correctly adds an
//// AsPassive cast on a FlipType originating from an instance.
////
//// See: https://github.com/llvm/circt/issues/1276
//// TODO: Enable this !
////     firrtl.extmodule @Bar2(in %a: !firrtl.uint<2>)
////     firrtl.module @TruncatingConnectWithFlip() {
////       // CECK: %[[a_b:.+]] = firrtl.wire
////       %a = firrtl.wire  : !firrtl.bundle<b: uint<1>>
////       %bar_a = firrtl.instance @Bar2  {name = "bar"} : !firrtl.flip<uint<2>>
////       %invalid_ui2 = firrtl.invalidvalue : !firrtl.uint<2>
////       firrtl.connect %bar_a, %invalid_ui2 : !firrtl.flip<uint<2>>, !firrtl.uint<2>
////       // CECK: %[[bar_a_passive:.+]] = firrtl.asPassive %bar_a
////       // CECK-NEXT: %[[bar_a_tail:.+]] = firrtl.tail %[[bar_a_passive]], 1
////       %0 = firrtl.subfield %a("b") : (!firrtl.bundle<b: uint<1>>) -> !firrtl.uint<1>
////       // CECK-NEXT: firrtl.connect %[[a_b]], %[[bar_a_tail]]
////       firrtl.partialconnect %0, %bar_a : !firrtl.uint<1>, !firrtl.flip<uint<2>>
////     }
//
//
//// Test that a AsPassivePrimOps are handled.
////
//// See: https://github.com/llvm/circt/issues/1290
//
//// HECK-LABEL: firrtl.module @Foo1290
//    firrtl.module @Foo1290(out %arg0: !firrtl.vector<uint<1>, 1>, in %arg1: !firrtl.vector<uint<1>, 1>, out %arg2: !firrtl.vector<uint<1>, 1>, in %arg3: !firrtl.uint<1>) attributes {portNames = ["a", "b", "c", "cond"]} {
//      %1 = firrtl.asPassive %arg0 : !firrtl.vector<uint<1>, 1>
//      %2 = firrtl.mux(%arg3, %1, %arg1) : (!firrtl.uint<1>, !firrtl.vector<uint<1>, 1>, !firrtl.vector<uint<1>, 1>) -> !firrtl.vector<uint<1>, 1>
//      firrtl.connect %arg2, %2 : !firrtl.vector<uint<1>, 1>, !firrtl.vector<uint<1>, 1>
//    }

// Test that a vector of bundles with a write works.

    firrtl.module @aofs(in %a: !firrtl.uint<1>, in %sel: !firrtl.uint<2>, out %b: !firrtl.vector<bundle<wo: uint<1>>, 4>) {
      %0 = firrtl.subindex %b[0] : !firrtl.vector<bundle<wo: uint<1>>, 4>
      %1 = firrtl.subfield %0("wo") : (!firrtl.bundle<wo: uint<1>>) -> !firrtl.uint<1>
      %invalid_ui1 = firrtl.invalidvalue : !firrtl.uint<1>
      firrtl.connect %1, %invalid_ui1 : !firrtl.uint<1>, !firrtl.uint<1>
      %2 = firrtl.subindex %b[1] : !firrtl.vector<bundle<wo: uint<1>>, 4>
      %3 = firrtl.subfield %2("wo") : (!firrtl.bundle<wo: uint<1>>) -> !firrtl.uint<1>
      %invalid_ui1_0 = firrtl.invalidvalue : !firrtl.uint<1>
      firrtl.connect %3, %invalid_ui1_0 : !firrtl.uint<1>, !firrtl.uint<1>
      %4 = firrtl.subindex %b[2] : !firrtl.vector<bundle<wo: uint<1>>, 4>
      %5 = firrtl.subfield %4("wo") : (!firrtl.bundle<wo: uint<1>>) -> !firrtl.uint<1>
      %invalid_ui1_1 = firrtl.invalidvalue : !firrtl.uint<1>
      firrtl.connect %5, %invalid_ui1_1 : !firrtl.uint<1>, !firrtl.uint<1>
      %6 = firrtl.subindex %b[3] : !firrtl.vector<bundle<wo: uint<1>>, 4>
      %7 = firrtl.subfield %6("wo") : (!firrtl.bundle<wo: uint<1>>) -> !firrtl.uint<1>
      %invalid_ui1_2 = firrtl.invalidvalue : !firrtl.uint<1>
      firrtl.connect %7, %invalid_ui1_2 : !firrtl.uint<1>, !firrtl.uint<1>
      %8 = firrtl.subaccess %b[%sel] : !firrtl.vector<bundle<wo: uint<1>>, 4>, !firrtl.uint<2>
      %9 = firrtl.subfield %8("wo") : (!firrtl.bundle<wo: uint<1>>) -> !firrtl.uint<1>
      firrtl.connect %9, %a : !firrtl.uint<1>, !firrtl.uint<1>
    }
}

// -----
<<<<<<< HEAD
// Test lowering of SubAccessOp
//module  {


// COM: circuit read1D:
// COM:   module read1D:
// COM:     input a: UInt<2>[4]
// COM:     input sel: UInt<2>
// COM:     input default: UInt<2>[4]
// COM:     output b: UInt<2>
// COM: 
// COM:     wire z : UInt<2>[4]
// COM:     z <= default 
// COM:     b <= sub(a[sel],z[sel])

firrtl.circuit "read1D"  {
  firrtl.module @read1D(in %a: !firrtl.vector<uint<2>, 4>, in %sel: !firrtl.uint<2>, in %default: !firrtl.vector<uint<2>, 4>, out %b: !firrtl.uint<2>) {
    %z = firrtl.wire  : !firrtl.vector<uint<2>, 4>
    firrtl.connect %z, %default : !firrtl.vector<uint<2>, 4>, !firrtl.vector<uint<2>, 4>
    %0 = firrtl.subaccess %a[%sel] : !firrtl.vector<uint<2>, 4>, !firrtl.uint<2>
    %1 = firrtl.subaccess %z[%sel] : !firrtl.vector<uint<2>, 4>, !firrtl.uint<2>
    %2 = firrtl.sub %0, %1 : (!firrtl.uint<2>, !firrtl.uint<2>) -> !firrtl.uint<3>
    firrtl.partialconnect %b, %2 : !firrtl.uint<2>, !firrtl.uint<3>
=======

// Test that annotations on aggregate ports are copied.
firrtl.circuit "Port" {
  firrtl.extmodule @Sub(in %a: !firrtl.vector<uint<1>, 2> {firrtl.annotations = [{a}]})
  // CHECK: firrtl.extmodule
  // CHECK-COUNT-2: firrtl.annotations = [{a}]
  // CHECK-NOT: firrtl.annotations = [{a}]
  firrtl.module @Port(in %a: !firrtl.vector<uint<1>, 2> {firrtl.annotations = [{b}]}) {
    %sub_a = firrtl.instance @Sub  {name = "sub", portNames = ["a"]} : !firrtl.vector<uint<1>, 2>
    firrtl.connect %sub_a, %a : !firrtl.vector<uint<1>, 2>, !firrtl.vector<uint<1>, 2>
>>>>>>> a8ae9199
  }
}
<<<<<<< HEAD
     // CHECK: firrtl.module @read1D(in %a_0: !firrtl.uint<2>, in %a_1: !firrtl.uint<2>, in %a_2: !firrtl.uint<2>, in %a_3: !firrtl.uint<2>, in %sel: !firrtl.uint<2>, in %default_0: !firrtl.uint<2>, in %default_1: !firrtl.uint<2>, in %default_2: !firrtl.uint<2>, in %default_3: !firrtl.uint<2>, out %b: !firrtl.uint<2>) 
     // CHECK: firrtl.mux(%{{.+}}, %a_2, %a_3) : (!firrtl.uint<1>, !firrtl.uint<2>, !firrtl.uint<2>) -> !firrtl.uint<2>
     // CHECK: firrtl.mux(%{{.+}}, %a_1, %1) : (!firrtl.uint<1>, !firrtl.uint<2>, !firrtl.uint<2>) -> !firrtl.uint<2>
     // CHECK: firrtl.mux(%{{.+}}, %a_0, %3) : (!firrtl.uint<1>, !firrtl.uint<2>, !firrtl.uint<2>) -> !firrtl.uint<2>
     // CHECK: firrtl.mux(%{{.+}}, %z_2, %z_3) : (!firrtl.uint<1>, !firrtl.uint<2>, !firrtl.uint<2>) -> !firrtl.uint<2>
     // CHECK: firrtl.mux(%{{.+}}, %z_1, %7) : (!firrtl.uint<1>, !firrtl.uint<2>, !firrtl.uint<2>) -> !firrtl.uint<2>
     // CHECK: firrtl.mux(%{{.+}}, %z_0, %9) : (!firrtl.uint<1>, !firrtl.uint<2>, !firrtl.uint<2>) -> !firrtl.uint<2>
     // CHECK: firrtl.tail %{{.+}}, 1 : (!firrtl.uint<3>) -> !firrtl.uint<2>
     // CHECK: firrtl.connect %b, %{{.+}} : !firrtl.uint<2>, !firrtl.uint<2>


// COM:  circuit Foo:
// COM:    module Foo:
// COM:      input a: {wo: UInt<1>[4], valid: UInt<2>[4]}
// COM:      input sel: UInt<2>
// COM:      output b: {wo: UInt<1>, valid: UInt<2>}
// COM:  
// COM:      b.wo <= a.wo[sel]
// COM:      b.valid <= a.valid[sel]

firrtl.circuit "readBundleOfVector1D"  {
  firrtl.module @readBundleOfVector1D(in %a: !firrtl.bundle<wo: vector<uint<1>, 4>, valid: vector<uint<2>, 4>>, in %sel: !firrtl.uint<2>, out %b: !firrtl.bundle<wo: uint<1>, valid: uint<2>>) {
    %0 = firrtl.subfield %b("wo") : (!firrtl.bundle<wo: uint<1>, valid: uint<2>>) -> !firrtl.uint<1>
    %1 = firrtl.subfield %a("wo") : (!firrtl.bundle<wo: vector<uint<1>, 4>, valid: vector<uint<2>, 4>>) -> !firrtl.vector<uint<1>, 4>
    %2 = firrtl.subaccess %1[%sel] : !firrtl.vector<uint<1>, 4>, !firrtl.uint<2>
    firrtl.connect %0, %2 : !firrtl.uint<1>, !firrtl.uint<1>
    %3 = firrtl.subfield %b("valid") : (!firrtl.bundle<wo: uint<1>, valid: uint<2>>) -> !firrtl.uint<2>
    %4 = firrtl.subfield %a("valid") : (!firrtl.bundle<wo: vector<uint<1>, 4>, valid: vector<uint<2>, 4>>) -> !firrtl.vector<uint<2>, 4>
    %5 = firrtl.subaccess %4[%sel] : !firrtl.vector<uint<2>, 4>, !firrtl.uint<2>
    firrtl.connect %3, %5 : !firrtl.uint<2>, !firrtl.uint<2>
  }
}
// CHECK: firrtl.module @readBundleOfVector1D(in %a_wo_0: !firrtl.uint<1>, in %a_wo_1: !firrtl.uint<1>, in %a_wo_2: !firrtl.uint<1>, in %a_wo_3: !firrtl.uint<1>, in %a_valid_0: !firrtl.uint<2>, in %a_valid_1: !firrtl.uint<2>, in %a_valid_2: !firrtl.uint<2>, in %a_valid_3: !firrtl.uint<2>, in %sel: !firrtl.uint<2>, out %b_wo: !firrtl.uint<1>, out %b_valid: !firrtl.uint<2>)
// CHECK:   %[[SELMUX9:.+]] = firrtl.mux(%{{.+}}, %a_wo_2, %a_wo_3) : (!firrtl.uint<1>, !firrtl.uint<1>, !firrtl.uint<1>) -> !firrtl.uint<1>
// CHECK:   %[[SELMUX1:.+]] = firrtl.mux(%{{.+}}, %a_wo_1, %{{.+}}) : (!firrtl.uint<1>, !firrtl.uint<1>, !firrtl.uint<1>) -> !firrtl.uint<1>
// CHECK:   %[[MUXOUT8:.+]] = firrtl.mux(%{{.+}}, %a_wo_0, %{{.+}}) : (!firrtl.uint<1>, !firrtl.uint<1>, !firrtl.uint<1>) -> !firrtl.uint<1>
// CHECK:   firrtl.connect %b_wo, %[[MUXOUT8]] : !firrtl.uint<1>, !firrtl.uint<1>
// CHECK:   %[[SELMUX11:.+]] = firrtl.mux(%{{.+}}, %a_valid_2, %a_valid_3) : (!firrtl.uint<1>, !firrtl.uint<2>, !firrtl.uint<2>) -> !firrtl.uint<2>
// CHECK:   %[[SELMUX5:.+]] = firrtl.mux(%{{.+}}, %a_valid_1, %[[SELMUX11]]) : (!firrtl.uint<1>, !firrtl.uint<2>, !firrtl.uint<2>) -> !firrtl.uint<2>
// CHECK:   %[[SELMUX6:.+]] = firrtl.mux(%{{.+}}, %a_valid_0, %[[SELMUX5]]) : (!firrtl.uint<1>, !firrtl.uint<2>, !firrtl.uint<2>) -> !firrtl.uint<2>
// CHECK:   firrtl.connect %b_valid, %[[SELMUX6]] : !firrtl.uint<2>, !firrtl.uint<2>

// COM: circuit Foo:
// COM:   module Foo:
// COM:     input a: UInt<2>[4]
// COM:     input z: UInt<2>[4]
// COM:     input sel: UInt<2>
// COM:     output b: UInt<2>
// COM: 
// COM:     b <= a[z[sel]]

firrtl.circuit "readIndirect1d"  {
  firrtl.module @readIndirect1d(in %a: !firrtl.vector<uint<2>, 4>, in %z: !firrtl.vector<uint<2>, 4>, in %sel: !firrtl.uint<2>, out %b: !firrtl.uint<2>) {
    %0 = firrtl.subaccess %z[%sel] : !firrtl.vector<uint<2>, 4>, !firrtl.uint<2>
    %1 = firrtl.subaccess %a[%0] : !firrtl.vector<uint<2>, 4>, !firrtl.uint<2>
    firrtl.connect %b, %1 : !firrtl.uint<2>, !firrtl.uint<2>
  }
}
// CHECK: firrtl.module @readIndirect1d(in %a_0: !firrtl.uint<2>, in %a_1: !firrtl.uint<2>, in %a_2: !firrtl.uint<2>, in %a_3: !firrtl.uint<2>, in %z_0: !firrtl.uint<2>, in %z_1: !firrtl.uint<2>, in %z_2: !firrtl.uint<2>, in %z_3: !firrtl.uint<2>, in %sel: !firrtl.uint<2>, out %b: !firrtl.uint<2>)
// CHECK:   %[[SELMUX9:.+]] = firrtl.mux(%{{.+}}, %z_2, %z_3) : (!firrtl.uint<1>, !firrtl.uint<2>, !firrtl.uint<2>) -> !firrtl.uint<2>
// CHECK:   %[[SELMUX1:.+]] = firrtl.mux(%{{.+}}, %z_1, %[[SELMUX9]]) : (!firrtl.uint<1>, !firrtl.uint<2>, !firrtl.uint<2>) -> !firrtl.uint<2>
// CHECK:   %[[MUXOUT8:.+]] = firrtl.mux(%{{.+}}, %z_0, %[[SELMUX1]]) : (!firrtl.uint<1>, !firrtl.uint<2>, !firrtl.uint<2>) -> !firrtl.uint<2>
// CHECK:   %[[SELMUX11:.+]] = firrtl.mux(%{{.+}}, %a_2, %a_3) : (!firrtl.uint<1>, !firrtl.uint<2>, !firrtl.uint<2>) -> !firrtl.uint<2>
// CHECK:   %[[SELMUX5:.+]] = firrtl.mux(%{{.+}}, %a_1, %[[SELMUX11]]) : (!firrtl.uint<1>, !firrtl.uint<2>, !firrtl.uint<2>) -> !firrtl.uint<2>
// CHECK:   %[[SELMUX6:.+]] = firrtl.mux(%{{.+}}, %a_0, %[[SELMUX5]]) : (!firrtl.uint<1>, !firrtl.uint<2>, !firrtl.uint<2>) -> !firrtl.uint<2>
// CHECK:   firrtl.connect %b, %[[SELMUX6]] : !firrtl.uint<2>, !firrtl.uint<2>

// COM: circuit Foo:
// COM:   module Foo:
// COM:     input a: UInt<2>[4][4]
// COM:     input sel: UInt<2>
// COM:     output b: UInt<2>
// COM: 
// COM:     b <= a[sel][sel]

firrtl.circuit "multidimRead"  {
  firrtl.module @multidimRead(in %a: !firrtl.vector<vector<uint<2>, 4>, 4>, in %sel: !firrtl.uint<2>, out %b: !firrtl.uint<2>) {
    %0 = firrtl.subaccess %a[%sel] : !firrtl.vector<vector<uint<2>, 4>, 4>, !firrtl.uint<2>
    %1 = firrtl.subaccess %0[%sel] : !firrtl.vector<uint<2>, 4>, !firrtl.uint<2>
    firrtl.connect %b, %1 : !firrtl.uint<2>, !firrtl.uint<2>
  }
}
// CHECK: firrtl.module @multidimRead(in %a_0_0: !firrtl.uint<2>, in %a_0_1: !firrtl.uint<2>, in %a_0_2: !firrtl.uint<2>, in %a_0_3: !firrtl.uint<2>, in %a_1_0: !firrtl.uint<2>, in %a_1_1: !firrtl.uint<2>, in %a_1_2: !firrtl.uint<2>, in %a_1_3: !firrtl.uint<2>, in %a_2_0: !firrtl.uint<2>, in %a_2_1: !firrtl.uint<2>, in %a_2_2: !firrtl.uint<2>, in %a_2_3: !firrtl.uint<2>, in %a_3_0: !firrtl.uint<2>, in %a_3_1: !firrtl.uint<2>, in %a_3_2: !firrtl.uint<2>, in %a_3_3: !firrtl.uint<2>, in %sel: !firrtl.uint<2>, out %b: !firrtl.uint<2>)
// CHECK:   %[[SELMUX1:.+]] = firrtl.mux(%[[SELMUX0:.+]], %a_2_0, %a_3_0) : (!firrtl.uint<1>, !firrtl.uint<2>, !firrtl.uint<2>) -> !firrtl.uint<2>
// CHECK:   %[[SELMUX2:.+]] = firrtl.mux(%[[SELMUX0]], %a_2_1, %a_3_1) : (!firrtl.uint<1>, !firrtl.uint<2>, !firrtl.uint<2>) -> !firrtl.uint<2>
// CHECK:   %[[SELMUX3:.+]] = firrtl.mux(%[[SELMUX0]], %a_2_2, %a_3_2) : (!firrtl.uint<1>, !firrtl.uint<2>, !firrtl.uint<2>) -> !firrtl.uint<2>
// CHECK:   %[[SELMUX4:.+]] = firrtl.mux(%[[SELMUX0]], %a_2_3, %a_3_3) : (!firrtl.uint<1>, !firrtl.uint<2>, !firrtl.uint<2>) -> !firrtl.uint<2>
 // CHECK:     %[[SELMUX6:.+]] = firrtl.mux(%[[SELMUX5:.+]], %a_1_0, %[[SELMUX1]]) : (!firrtl.uint<1>, !firrtl.uint<2>, !firrtl.uint<2>) -> !firrtl.uint<2>
 // CHECK:     %[[SELMUX7:.+]] = firrtl.mux(%[[SELMUX5]], %a_1_1, %[[SELMUX2]]) : (!firrtl.uint<1>, !firrtl.uint<2>, !firrtl.uint<2>) -> !firrtl.uint<2>
 // CHECK:     %[[SELMUX8:.+]] = firrtl.mux(%[[SELMUX5]], %a_1_2, %[[SELMUX3]]) : (!firrtl.uint<1>, !firrtl.uint<2>, !firrtl.uint<2>) -> !firrtl.uint<2>
 // CHECK:     %[[SELMUX9:.+]] = firrtl.mux(%[[SELMUX5]], %a_1_3, %[[SELMUX4]]) : (!firrtl.uint<1>, !firrtl.uint<2>, !firrtl.uint<2>) -> !firrtl.uint<2>
 // CHECK:     %[[SELMUX11:.+]] = firrtl.mux(%[[SELMUX10:.+]], %a_0_0, %[[SELMUX6]]) : (!firrtl.uint<1>, !firrtl.uint<2>, !firrtl.uint<2>) -> !firrtl.uint<2>
 // CHECK:     %[[SELMUX12:.+]] = firrtl.mux(%[[SELMUX10]], %a_0_1, %[[SELMUX7]]) : (!firrtl.uint<1>, !firrtl.uint<2>, !firrtl.uint<2>) -> !firrtl.uint<2>
 // CHECK:     %[[SELMUX13:.+]] = firrtl.mux(%[[SELMUX10]], %a_0_2, %[[SELMUX8]]) : (!firrtl.uint<1>, !firrtl.uint<2>, !firrtl.uint<2>) -> !firrtl.uint<2>
 // CHECK:     %[[SELMUX14:.+]] = firrtl.mux(%[[SELMUX10]], %a_0_3, %[[SELMUX9]]) : (!firrtl.uint<1>, !firrtl.uint<2>, !firrtl.uint<2>) -> !firrtl.uint<2>
 // CHECK:     %[[SELMUX16:.+]] = firrtl.mux(%[[SELMUX15:.+]], %[[SELMUX13]], %[[SELMUX14]]) : (!firrtl.uint<1>, !firrtl.uint<2>, !firrtl.uint<2>) -> !firrtl.uint<2>
 // CHECK:     %[[SELMUX18:.+]] = firrtl.mux(%[[SELMUX17:.+]], %[[SELMUX12]], %[[SELMUX16]]) : (!firrtl.uint<1>, !firrtl.uint<2>, !firrtl.uint<2>) -> !firrtl.uint<2>
 // CHECK:     %[[SELMUX20:.+]] = firrtl.mux(%[[SELMUX19:.+]], %[[SELMUX11]], %[[SELMUX18]]) : (!firrtl.uint<1>, !firrtl.uint<2>, !firrtl.uint<2>) -> !firrtl.uint<2>
 // CHECK:     firrtl.connect %b, %20 : !firrtl.uint<2>, !firrtl.uint<2>

// COM:  module Foo:
// COM:    input b: UInt<1>
// COM:    input sel: UInt<2>
// COM:    input default: UInt<1>[4]
// COM:    output a: UInt<1>[4]
// COM: 
// COM:     a <= default
// COM:     a[sel] <= b

firrtl.circuit "write1D"  {
  firrtl.module @write1D(in %b: !firrtl.uint<1>, in %sel: !firrtl.uint<2>, in %default: !firrtl.vector<uint<1>, 4>, out %a: !firrtl.vector<uint<1>, 4>) {
    firrtl.connect %a, %default : !firrtl.vector<uint<1>, 4>, !firrtl.vector<uint<1>, 4>
    %0 = firrtl.subaccess %a[%sel] : !firrtl.vector<uint<1>, 4>, !firrtl.uint<2>
    firrtl.connect %0, %b : !firrtl.uint<1>, !firrtl.uint<1>
  }
}
// CHECK:    firrtl.module @write1D(in %b: !firrtl.uint<1>, in %sel: !firrtl.uint<2>, in %default_0: !firrtl.uint<1>, in %default_1: !firrtl.uint<1>, in %default_2: !firrtl.uint<1>, in %default_3: !firrtl.uint<1>, out %a_0: !firrtl.uint<1>, out %a_1: !firrtl.uint<1>, out %a_2: !firrtl.uint<1>, out %a_3: !firrtl.uint<1>) {
// CHECK:      firrtl.connect %a_0, %default_0 : !firrtl.uint<1>, !firrtl.uint<1>
// CHECK:      firrtl.connect %a_1, %default_1 : !firrtl.uint<1>, !firrtl.uint<1>
// CHECK:      firrtl.connect %a_2, %default_2 : !firrtl.uint<1>, !firrtl.uint<1>
// CHECK:      firrtl.connect %a_3, %default_3 : !firrtl.uint<1>, !firrtl.uint<1>
// CHECK:      %c2_ui2 = firrtl.constant 2 : !firrtl.uint<2>
// CHECK:      %0 = firrtl.eq %sel, %c2_ui2 : (!firrtl.uint<2>, !firrtl.uint<2>) -> !firrtl.uint<1>
// CHECK:      %1 = firrtl.mux(%0, %a_2, %a_3) : (!firrtl.uint<1>, !firrtl.uint<1>, !firrtl.uint<1>) -> !firrtl.uint<1>
// CHECK:      %c1_ui2 = firrtl.constant 1 : !firrtl.uint<2>
// CHECK:      %2 = firrtl.eq %sel, %c1_ui2 : (!firrtl.uint<2>, !firrtl.uint<2>) -> !firrtl.uint<1>
// CHECK:      %3 = firrtl.mux(%2, %a_1, %1) : (!firrtl.uint<1>, !firrtl.uint<1>, !firrtl.uint<1>) -> !firrtl.uint<1>
// CHECK:      %c0_ui2 = firrtl.constant 0 : !firrtl.uint<2>
// CHECK:      %4 = firrtl.eq %sel, %c0_ui2 : (!firrtl.uint<2>, !firrtl.uint<2>) -> !firrtl.uint<1>
// CHECK:      %5 = firrtl.mux(%4, %a_0, %3) : (!firrtl.uint<1>, !firrtl.uint<1>, !firrtl.uint<1>) -> !firrtl.uint<1>
// CHECK:      %c0_ui2_0 = firrtl.constant 0 : !firrtl.uint<2>
// CHECK:      %6 = firrtl.eq %sel, %c0_ui2_0 : (!firrtl.uint<2>, !firrtl.uint<2>) -> !firrtl.uint<1>
// CHECK:      firrtl.when %6  {
// CHECK:        firrtl.connect %a_0, %5 : !firrtl.uint<1>, !firrtl.uint<1>
// CHECK:      }
// CHECK:      %c1_ui2_1 = firrtl.constant 1 : !firrtl.uint<2>
// CHECK:      %7 = firrtl.eq %sel, %c1_ui2_1 : (!firrtl.uint<2>, !firrtl.uint<2>) -> !firrtl.uint<1>
// CHECK:      firrtl.when %7  {
// CHECK:        firrtl.connect %a_1, %5 : !firrtl.uint<1>, !firrtl.uint<1>
// CHECK:      }
// CHECK:      %c2_ui2_2 = firrtl.constant 2 : !firrtl.uint<2>
// CHECK:      %8 = firrtl.eq %sel, %c2_ui2_2 : (!firrtl.uint<2>, !firrtl.uint<2>) -> !firrtl.uint<1>
// CHECK:      firrtl.when %8  {
// CHECK:        firrtl.connect %a_2, %5 : !firrtl.uint<1>, !firrtl.uint<1>
// CHECK:      }
// CHECK:      %c3_ui2 = firrtl.constant 3 : !firrtl.uint<2>
// CHECK:      %9 = firrtl.eq %sel, %c3_ui2 : (!firrtl.uint<2>, !firrtl.uint<2>) -> !firrtl.uint<1>
// CHECK:      firrtl.when %9  {
// CHECK:        firrtl.connect %a_3, %5 : !firrtl.uint<1>, !firrtl.uint<1>
// CHECK:      }


// COM: circuit Foo:
// COM:   module Foo:
// COM:     input sel: UInt<1>
// COM:     input b: UInt<2>
// COM:     output a: UInt<2>[2][2]
// COM: 
// COM:     a[sel][sel] <= b

firrtl.circuit "multidimWrite"  {
  firrtl.module @multidimWrite(in %sel: !firrtl.uint<1>, in %b: !firrtl.uint<2>, out %a: !firrtl.vector<vector<uint<2>, 2>, 2>) {
    %0 = firrtl.subaccess %a[%sel] : !firrtl.vector<vector<uint<2>, 2>, 2>, !firrtl.uint<1>
    %1 = firrtl.subaccess %0[%sel] : !firrtl.vector<uint<2>, 2>, !firrtl.uint<1>
    firrtl.connect %1, %b : !firrtl.uint<2>, !firrtl.uint<2>
  }
}
// CHECK:    firrtl.module @multidimWrite(in %sel: !firrtl.uint<1>, in %b: !firrtl.uint<2>, out %a_0_0: !firrtl.uint<2>, out %a_0_1: !firrtl.uint<2>, out %a_1_0: !firrtl.uint<2>, out %a_1_1: !firrtl.uint<2>) {
// CHECK:      %c0_ui1 = firrtl.constant 0 : !firrtl.uint<1>
// CHECK:      %0 = firrtl.eq %sel, %c0_ui1 : (!firrtl.uint<1>, !firrtl.uint<1>) -> !firrtl.uint<1>
// CHECK:      %1 = firrtl.mux(%0, %a_0_0, %a_1_0) : (!firrtl.uint<1>, !firrtl.uint<2>, !firrtl.uint<2>) -> !firrtl.uint<2>
// CHECK:      %2 = firrtl.mux(%0, %a_0_1, %a_1_1) : (!firrtl.uint<1>, !firrtl.uint<2>, !firrtl.uint<2>) -> !firrtl.uint<2>
// CHECK:      %c0_ui1_0 = firrtl.constant 0 : !firrtl.uint<1>
// CHECK:      %3 = firrtl.eq %sel, %c0_ui1_0 : (!firrtl.uint<1>, !firrtl.uint<1>) -> !firrtl.uint<1>
// CHECK:      %4 = firrtl.mux(%3, %1, %2) : (!firrtl.uint<1>, !firrtl.uint<2>, !firrtl.uint<2>) -> !firrtl.uint<2>
// CHECK:      %c0_ui1_1 = firrtl.constant 0 : !firrtl.uint<1>
// CHECK:      %5 = firrtl.eq %sel, %c0_ui1_1 : (!firrtl.uint<1>, !firrtl.uint<1>) -> !firrtl.uint<1>
// CHECK:      firrtl.when %5  {
// CHECK:        %c0_ui1_2 = firrtl.constant 0 : !firrtl.uint<1>
// CHECK:        %7 = firrtl.eq %sel, %c0_ui1_2 : (!firrtl.uint<1>, !firrtl.uint<1>) -> !firrtl.uint<1>
// CHECK:        %8 = firrtl.mux(%7, %a_0_0, %a_0_1) : (!firrtl.uint<1>, !firrtl.uint<2>, !firrtl.uint<2>) -> !firrtl.uint<2>
// CHECK:        %c0_ui1_3 = firrtl.constant 0 : !firrtl.uint<1>
// CHECK:        %9 = firrtl.eq %sel, %c0_ui1_3 : (!firrtl.uint<1>, !firrtl.uint<1>) -> !firrtl.uint<1>
// CHECK:        firrtl.when %9  {
// CHECK:          firrtl.connect %a_0_0, %8 : !firrtl.uint<2>, !firrtl.uint<2>
// CHECK:        }
// CHECK:        %c1_ui1_4 = firrtl.constant 1 : !firrtl.uint<1>
// CHECK:        %10 = firrtl.eq %sel, %c1_ui1_4 : (!firrtl.uint<1>, !firrtl.uint<1>) -> !firrtl.uint<1>
// CHECK:        firrtl.when %10  {
// CHECK:          firrtl.connect %a_0_1, %8 : !firrtl.uint<2>, !firrtl.uint<2>
// CHECK:        }
// CHECK:      }
// CHECK:      %c1_ui1 = firrtl.constant 1 : !firrtl.uint<1>
// CHECK:      %6 = firrtl.eq %sel, %c1_ui1 : (!firrtl.uint<1>, !firrtl.uint<1>) -> !firrtl.uint<1>
// CHECK:      firrtl.when %6  {
// CHECK:        %c0_ui1_2 = firrtl.constant 0 : !firrtl.uint<1>
// CHECK:        %7 = firrtl.eq %sel, %c0_ui1_2 : (!firrtl.uint<1>, !firrtl.uint<1>) -> !firrtl.uint<1>
// CHECK:        %8 = firrtl.mux(%7, %a_1_0, %a_1_1) : (!firrtl.uint<1>, !firrtl.uint<2>, !firrtl.uint<2>) -> !firrtl.uint<2>
// CHECK:        %c0_ui1_3 = firrtl.constant 0 : !firrtl.uint<1>
// CHECK:        %9 = firrtl.eq %sel, %c0_ui1_3 : (!firrtl.uint<1>, !firrtl.uint<1>) -> !firrtl.uint<1>
// CHECK:        firrtl.when %9  {
// CHECK:          firrtl.connect %a_1_0, %8 : !firrtl.uint<2>, !firrtl.uint<2>
// CHECK:        }
// CHECK:        %c1_ui1_4 = firrtl.constant 1 : !firrtl.uint<1>
// CHECK:        %10 = firrtl.eq %sel, %c1_ui1_4 : (!firrtl.uint<1>, !firrtl.uint<1>) -> !firrtl.uint<1>
// CHECK:        firrtl.when %10  {
// CHECK:          firrtl.connect %a_1_1, %8 : !firrtl.uint<2>, !firrtl.uint<2>
// CHECK:        }
// CHECK:      }

// COM: circuit Foo:
// COM:   module Foo:
// COM:     input a: {wo: UInt<1>, valid: UInt<2>}
// COM:     input def: {wo: UInt<1>, valid: UInt<2>}[4]
// COM:     input sel: UInt<2>
// COM:     output b: {wo: UInt<1>, valid: UInt<2>}[4]
// COM: 
// COM:     b <= def 
// COM:     b[sel].wo <= a.wo
firrtl.circuit "writeVectorOfBundle1D"  {
  firrtl.module @writeVectorOfBundle1D(in %a: !firrtl.bundle<wo: uint<1>, valid: uint<2>>, in %def: !firrtl.vector<bundle<wo: uint<1>, valid: uint<2>>, 4>, in %sel: !firrtl.uint<2>, out %b: !firrtl.vector<bundle<wo: uint<1>, valid: uint<2>>, 4>) {
    firrtl.connect %b, %def : !firrtl.vector<bundle<wo: uint<1>, valid: uint<2>>, 4>, !firrtl.vector<bundle<wo: uint<1>, valid: uint<2>>, 4>
    %0 = firrtl.subaccess %b[%sel] : !firrtl.vector<bundle<wo: uint<1>, valid: uint<2>>, 4>, !firrtl.uint<2>
    %1 = firrtl.subfield %0("wo") : (!firrtl.bundle<wo: uint<1>, valid: uint<2>>) -> !firrtl.uint<1>
    %2 = firrtl.subfield %a("wo") : (!firrtl.bundle<wo: uint<1>, valid: uint<2>>) -> !firrtl.uint<1>
    firrtl.connect %1, %2 : !firrtl.uint<1>, !firrtl.uint<1>
  }
}
// CHECK-LABEL:    firrtl.module @writeVectorOfBundle1D(in %a_wo: !firrtl.uint<1>, in %a_valid: !firrtl.uint<2>, in %def_0_wo: !firrtl.uint<1>, in %def_0_valid: !firrtl.uint<2>, in %def_1_wo: !firrtl.uint<1>, in %def_1_valid: !firrtl.uint<2>, in %def_2_wo: !firrtl.uint<1>, in %def_2_valid: !firrtl.uint<2>, in %def_3_wo: !firrtl.uint<1>, in %def_3_valid: !firrtl.uint<2>, in %sel: !firrtl.uint<2>, out %b_0_wo: !firrtl.uint<1>, out %b_0_valid: !firrtl.uint<2>, out %b_1_wo: !firrtl.uint<1>, out %b_1_valid: !firrtl.uint<2>, out %b_2_wo: !firrtl.uint<1>, out %b_2_valid: !firrtl.uint<2>, out %b_3_wo: !firrtl.uint<1>, out %b_3_valid: !firrtl.uint<2>) 
// CHECK:      firrtl.connect %b_0_wo, %def_0_wo : !firrtl.uint<1>, !firrtl.uint<1>
// CHECK:      firrtl.connect %b_0_valid, %def_0_valid : !firrtl.uint<2>, !firrtl.uint<2>
// CHECK:      firrtl.connect %b_1_wo, %def_1_wo : !firrtl.uint<1>, !firrtl.uint<1>
// CHECK:      firrtl.connect %b_1_valid, %def_1_valid : !firrtl.uint<2>, !firrtl.uint<2>
// CHECK:      firrtl.connect %b_2_wo, %def_2_wo : !firrtl.uint<1>, !firrtl.uint<1>
// CHECK:      firrtl.connect %b_2_valid, %def_2_valid : !firrtl.uint<2>, !firrtl.uint<2>
// CHECK:      firrtl.connect %b_3_wo, %def_3_wo : !firrtl.uint<1>, !firrtl.uint<1>
// CHECK:      firrtl.connect %b_3_valid, %def_3_valid : !firrtl.uint<2>, !firrtl.uint<2>
// CHECK:      %c2_ui2 = firrtl.constant 2 : !firrtl.uint<2>
// CHECK:      %0 = firrtl.eq %sel, %c2_ui2 : (!firrtl.uint<2>, !firrtl.uint<2>) -> !firrtl.uint<1>
// CHECK:      %1 = firrtl.mux(%0, %b_2_wo, %b_3_wo) : (!firrtl.uint<1>, !firrtl.uint<1>, !firrtl.uint<1>) -> !firrtl.uint<1>
// CHECK:      %2 = firrtl.mux(%0, %b_2_valid, %b_3_valid) : (!firrtl.uint<1>, !firrtl.uint<2>, !firrtl.uint<2>) -> !firrtl.uint<2>
// CHECK:      %c1_ui2 = firrtl.constant 1 : !firrtl.uint<2>
// CHECK:      %3 = firrtl.eq %sel, %c1_ui2 : (!firrtl.uint<2>, !firrtl.uint<2>) -> !firrtl.uint<1>
// CHECK:      %4 = firrtl.mux(%3, %b_1_wo, %1) : (!firrtl.uint<1>, !firrtl.uint<1>, !firrtl.uint<1>) -> !firrtl.uint<1>
// CHECK:      %5 = firrtl.mux(%3, %b_1_valid, %2) : (!firrtl.uint<1>, !firrtl.uint<2>, !firrtl.uint<2>) -> !firrtl.uint<2>
// CHECK:      %c0_ui2 = firrtl.constant 0 : !firrtl.uint<2>
// CHECK:      %6 = firrtl.eq %sel, %c0_ui2 : (!firrtl.uint<2>, !firrtl.uint<2>) -> !firrtl.uint<1>
// CHECK:      %7 = firrtl.mux(%6, %b_0_wo, %4) : (!firrtl.uint<1>, !firrtl.uint<1>, !firrtl.uint<1>) -> !firrtl.uint<1>
// CHECK:      %8 = firrtl.mux(%6, %b_0_valid, %5) : (!firrtl.uint<1>, !firrtl.uint<2>, !firrtl.uint<2>) -> !firrtl.uint<2>
// CHECK:      %c0_ui2_0 = firrtl.constant 0 : !firrtl.uint<2>
// CHECK:      %9 = firrtl.eq %sel, %c0_ui2_0 : (!firrtl.uint<2>, !firrtl.uint<2>) -> !firrtl.uint<1>
// CHECK:      firrtl.when %9  {
// CHECK:        firrtl.connect %b_0_wo, %7 : !firrtl.uint<1>, !firrtl.uint<1>
// CHECK:      }
// CHECK:      %c1_ui2_1 = firrtl.constant 1 : !firrtl.uint<2>
// CHECK:      %10 = firrtl.eq %sel, %c1_ui2_1 : (!firrtl.uint<2>, !firrtl.uint<2>) -> !firrtl.uint<1>
// CHECK:      firrtl.when %10  {
// CHECK:        firrtl.connect %b_1_wo, %7 : !firrtl.uint<1>, !firrtl.uint<1>
// CHECK:      }
// CHECK:      %c2_ui2_2 = firrtl.constant 2 : !firrtl.uint<2>
// CHECK:      %11 = firrtl.eq %sel, %c2_ui2_2 : (!firrtl.uint<2>, !firrtl.uint<2>) -> !firrtl.uint<1>
// CHECK:      firrtl.when %11  {
// CHECK:        firrtl.connect %b_2_wo, %7 : !firrtl.uint<1>, !firrtl.uint<1>
// CHECK:      }
// CHECK:      %c3_ui2 = firrtl.constant 3 : !firrtl.uint<2>
// CHECK:      %12 = firrtl.eq %sel, %c3_ui2 : (!firrtl.uint<2>, !firrtl.uint<2>) -> !firrtl.uint<1>
// CHECK:      firrtl.when %12  {
// CHECK:        firrtl.connect %b_3_wo, %7 : !firrtl.uint<1>, !firrtl.uint<1>
// CHECK:      }

// COM: circuit Foo:
// COM:   module Foo:
// COM:     input a: UInt<2>[2][2]
// COM:     input sel1: UInt<1>
// COM:     input sel2: UInt<1>
// COM:     output b: UInt<2>
// COM:     output c: UInt<2>
// COM: 
// COM:     b <= a[sel1][sel1]
// COM:     c <= a[sel1][sel2]
firrtl.circuit "multiSubaccess"  {
  firrtl.module @multiSubaccess(in %a: !firrtl.vector<vector<uint<2>, 2>, 2>, in %sel1: !firrtl.uint<1>, in %sel2: !firrtl.uint<1>, out %b: !firrtl.uint<2>, out %c: !firrtl.uint<2>) {
    %0 = firrtl.subaccess %a[%sel1] : !firrtl.vector<vector<uint<2>, 2>, 2>, !firrtl.uint<1>
    %1 = firrtl.subaccess %0[%sel1] : !firrtl.vector<uint<2>, 2>, !firrtl.uint<1>
    firrtl.connect %b, %1 : !firrtl.uint<2>, !firrtl.uint<2>
    %2 = firrtl.subaccess %a[%sel1] : !firrtl.vector<vector<uint<2>, 2>, 2>, !firrtl.uint<1>
    %3 = firrtl.subaccess %2[%sel2] : !firrtl.vector<uint<2>, 2>, !firrtl.uint<1>
    firrtl.connect %c, %3 : !firrtl.uint<2>, !firrtl.uint<2>
=======

// -----

// Test that annotations on subfield/subindices of ports are only applied to
// matching targets.  Any other arg attributes should be copied.
module  {
  firrtl.circuit "PortBundle"  {
    // The annotation should be copied to just a.a.  The firrtl.hello arg
    // attribute should be copied to each new port.
    firrtl.module @PortBundle(in %a: !firrtl.bundle<a: uint<1>, b flip: uint<1>> {firrtl.annotations = [{a, target = [".a"]}], firrtl.hello}) {}
    // CHECK: firrtl.module @PortBundle
    // CHECK-COUNT-1: firrtl.annotations = [{a}]
    // CHECK-COUNT-2: firrtl.hello
    // CHECK-NOT: firrtl.annotations
    // CHECK-NOT: firrtl.hello

    // The annotation should be copied to just a[0].  The firrtl.world arg
    // attribute should be copied to each port.
    firrtl.extmodule @PortVector(in %a: !firrtl.vector<uint<1>, 2> {firrtl.annotations = [{b, target = ["[0]"]}], firrtl.world})
    // CHECK: firrtl.extmodule @PortVector
    // CHECK-COUNT-1: firrtl.annotations = [{b}]
    // CHECK-COUNT-2: firrtl.world
    // CHECK-NOT: firrtl.annotations
    // CHECK-NOT: firrtl.world
  }
}

// -----

// Test that a truncating connect emitted during lower types correctly adds an
// AsPassive cast on a FlipType originating from an instance.
//
// See: https://github.com/llvm/circt/issues/1276

module  {
  // CHECK-LABEL: firrtl.circuit "TruncatingConnectWithFlip"
  firrtl.circuit "TruncatingConnectWithFlip"  {
    firrtl.extmodule @Bar(in %a: !firrtl.uint<2>)
    firrtl.module @TruncatingConnectWithFlip() {
      // CHECK: %[[a_b:.+]] = firrtl.wire
      %a = firrtl.wire  : !firrtl.bundle<b: uint<1>>
      %bar_a = firrtl.instance @Bar  {name = "bar"} : !firrtl.uint<2>
      %invalid_ui2 = firrtl.invalidvalue : !firrtl.uint<2>
      firrtl.connect %bar_a, %invalid_ui2 : !firrtl.uint<2>, !firrtl.uint<2>
      // CHECK: %[[bar_a_tail:.+]] = firrtl.tail %bar_a, 1
      %0 = firrtl.subfield %a("b") : (!firrtl.bundle<b: uint<1>>) -> !firrtl.uint<1>
      // CHECK-NEXT: firrtl.connect %[[a_b]], %[[bar_a_tail]]
      firrtl.partialconnect %0, %bar_a : !firrtl.uint<1>, !firrtl.uint<2>
    }
>>>>>>> a8ae9199
  }
}


// CHECK: firrtl.module @multiSubaccess(in %a_0_0: !firrtl.uint<2>, in %a_0_1: !firrtl.uint<2>, in %a_1_0: !firrtl.uint<2>, in %a_1_1: !firrtl.uint<2>, in %sel1: !firrtl.uint<1>, in %sel2: !firrtl.uint<1>, out %b: !firrtl.uint<2>, out %c: !firrtl.uint<2>) 
      // CHECK: %c0_ui1 = firrtl.constant 0 : !firrtl.uint<1>
      // CHECK: %0 = firrtl.eq %sel1, %c0_ui1 : (!firrtl.uint<1>, !firrtl.uint<1>) -> !firrtl.uint<1>
      // CHECK: %1 = firrtl.mux(%0, %a_0_0, %a_1_0) : (!firrtl.uint<1>, !firrtl.uint<2>, !firrtl.uint<2>) -> !firrtl.uint<2>
      // CHECK: %2 = firrtl.mux(%0, %a_0_1, %a_1_1) : (!firrtl.uint<1>, !firrtl.uint<2>, !firrtl.uint<2>) -> !firrtl.uint<2>
      // CHECK: %c0_ui1_0 = firrtl.constant 0 : !firrtl.uint<1>
      // CHECK: %3 = firrtl.eq %sel1, %c0_ui1_0 : (!firrtl.uint<1>, !firrtl.uint<1>) -> !firrtl.uint<1>
      // CHECK: %4 = firrtl.mux(%3, %1, %2) : (!firrtl.uint<1>, !firrtl.uint<2>, !firrtl.uint<2>) -> !firrtl.uint<2>
      // CHECK: firrtl.connect %b, %4 : !firrtl.uint<2>, !firrtl.uint<2>
      // CHECK: %c0_ui1_1 = firrtl.constant 0 : !firrtl.uint<1>
      // CHECK: %5 = firrtl.eq %sel1, %c0_ui1_1 : (!firrtl.uint<1>, !firrtl.uint<1>) -> !firrtl.uint<1>
      // CHECK: %6 = firrtl.mux(%5, %a_0_0, %a_1_0) : (!firrtl.uint<1>, !firrtl.uint<2>, !firrtl.uint<2>) -> !firrtl.uint<2>
      // CHECK: %7 = firrtl.mux(%5, %a_0_1, %a_1_1) : (!firrtl.uint<1>, !firrtl.uint<2>, !firrtl.uint<2>) -> !firrtl.uint<2>
      // CHECK: %c0_ui1_2 = firrtl.constant 0 : !firrtl.uint<1>
      // CHECK: %8 = firrtl.eq %sel2, %c0_ui1_2 : (!firrtl.uint<1>, !firrtl.uint<1>) -> !firrtl.uint<1>
      // CHECK: %9 = firrtl.mux(%8, %6, %7) : (!firrtl.uint<1>, !firrtl.uint<2>, !firrtl.uint<2>) -> !firrtl.uint<2>
      // CHECK: firrtl.connect %c, %9 : !firrtl.uint<2>, !firrtl.uint<2>

//}<|MERGE_RESOLUTION|>--- conflicted
+++ resolved
@@ -132,19 +132,12 @@
 // COM:     memory.w.mask <= wMask
 // COM:     memory.w.data <= wData
 
-<<<<<<< HEAD
-  // CHECK-LABEL: firrtl.module @Mem2
-  firrtl.module @Mem2(in %clock: !firrtl.clock, in %rAddr: !firrtl.uint<4>, in %rEn: !firrtl.uint<1>, out %rData: !firrtl.bundle<a: uint<8>, b: uint<8>>, in %wAddr: !firrtl.uint<4>, in %wEn: !firrtl.uint<1>, in %wMask: !firrtl.bundle<a: uint<1>, b: uint<1>>, in %wData: !firrtl.bundle<a: uint<8>, b: uint<8>>) {
-    %memory_r, %memory_w = firrtl.mem Undefined {depth = 16 : i64, name = "memory", portNames = ["r", "w"], readLatency = 0 : i32, writeLatency = 1 : i32} : !firrtl.flip<bundle<addr: uint<4>, en: uint<1>, clk: clock, data: flip<bundle<a: uint<8>, b: uint<8>>>>>, !firrtl.flip<bundle<addr: uint<4>, en: uint<1>, clk: clock, data: bundle<a: uint<8>, b: uint<8>>, mask: bundle<a: uint<1>, b: uint<1>>>>
-    %0 = firrtl.subfield %memory_r("clk") : (!firrtl.flip<bundle<addr: uint<4>, en: uint<1>, clk: clock, data: flip<bundle<a: uint<8>, b: uint<8>>>>>) -> !firrtl.clock
-=======
 firrtl.circuit "Foo" {
 
   // CHECK-LABEL: firrtl.module @Foo
   firrtl.module @Foo(in %clock: !firrtl.clock, in %rAddr: !firrtl.uint<4>, in %rEn: !firrtl.uint<1>, out %rData: !firrtl.bundle<a: uint<8>, b: uint<8>>, in %wAddr: !firrtl.uint<4>, in %wEn: !firrtl.uint<1>, in %wMask: !firrtl.bundle<a: uint<1>, b: uint<1>>, in %wData: !firrtl.bundle<a: uint<8>, b: uint<8>>) {
     %memory_r, %memory_w = firrtl.mem Undefined {depth = 16 : i64, name = "memory", portNames = ["r", "w"], readLatency = 0 : i32, writeLatency = 1 : i32} : !firrtl.bundle<addr: uint<4>, en: uint<1>, clk: clock, data flip: bundle<a: uint<8>, b: uint<8>>>, !firrtl.bundle<addr: uint<4>, en: uint<1>, clk: clock, data: bundle<a: uint<8>, b: uint<8>>, mask: bundle<a: uint<1>, b: uint<1>>>
     %0 = firrtl.subfield %memory_r("clk") : (!firrtl.bundle<addr: uint<4>, en: uint<1>, clk: clock, data flip: bundle<a: uint<8>, b: uint<8>>>) -> !firrtl.clock
->>>>>>> a8ae9199
     firrtl.connect %0, %clock : !firrtl.clock, !firrtl.clock
     %1 = firrtl.subfield %memory_r("en") : (!firrtl.bundle<addr: uint<4>, en: uint<1>, clk: clock, data flip: bundle<a: uint<8>, b: uint<8>>>) -> !firrtl.uint<1>
     firrtl.connect %1, %rEn : !firrtl.uint<1>, !firrtl.uint<1>
@@ -256,79 +249,6 @@
 //    memory.rw.wdata <= rwDataIn
 //    rwDataOut <= memory.rw.rdata
 
-<<<<<<< HEAD
-  // TODO: Enable this check
- // firrtl.module @MemoryRWSplit(in %clock: !firrtl.clock, in %rwEn: !firrtl.uint<1>, in %rwMode: !firrtl.uint<1>, in %rwAddr: !firrtl.uint<4>, in %rwMask: !firrtl.uint<1>, in %rwDataIn: !firrtl.uint<8>, out %rwDataOut: !firrtl.uint<8>) {
- //   %memory_rw = firrtl.mem Undefined {depth = 16 : i64, name = "memory", portNames = ["rw"], readLatency = 0 : i32, writeLatency = 1 : i32} : !firrtl.flip<bundle<addr: uint<4>, en: uint<1>, clk: clock, wmode: uint<1>, rdata: flip<uint<8>>, wdata: uint<8>, wmask: uint<1>>>
- //   %0 = firrtl.subfield %memory_rw("clk") : (!firrtl.flip<bundle<addr: uint<4>, en: uint<1>, clk: clock, wmode: uint<1>, rdata: flip<uint<8>>, wdata: uint<8>, wmask: uint<1>>>) -> !firrtl.clock
- //   firrtl.connect %0, %clock : !firrtl.clock, !firrtl.clock
- //   %1 = firrtl.subfield %memory_rw("en") : (!firrtl.flip<bundle<addr: uint<4>, en: uint<1>, clk: clock, wmode: uint<1>, rdata: flip<uint<8>>, wdata: uint<8>, wmask: uint<1>>>) -> !firrtl.uint<1>
- //   firrtl.connect %1, %rwEn : !firrtl.uint<1>, !firrtl.uint<1>
- //   %2 = firrtl.subfield %memory_rw("addr") : (!firrtl.flip<bundle<addr: uint<4>, en: uint<1>, clk: clock, wmode: uint<1>, rdata: flip<uint<8>>, wdata: uint<8>, wmask: uint<1>>>) -> !firrtl.uint<4>
- //   firrtl.connect %2, %rwAddr : !firrtl.uint<4>, !firrtl.uint<4>
- //   %3 = firrtl.subfield %memory_rw("wmode") : (!firrtl.flip<bundle<addr: uint<4>, en: uint<1>, clk: clock, wmode: uint<1>, rdata: flip<uint<8>>, wdata: uint<8>, wmask: uint<1>>>) -> !firrtl.uint<1>
- //   firrtl.connect %3, %rwMode : !firrtl.uint<1>, !firrtl.uint<1>
- //   %4 = firrtl.subfield %memory_rw("wmask") : (!firrtl.flip<bundle<addr: uint<4>, en: uint<1>, clk: clock, wmode: uint<1>, rdata: flip<uint<8>>, wdata: uint<8>, wmask: uint<1>>>) -> !firrtl.uint<1>
- //   firrtl.connect %4, %rwMask : !firrtl.uint<1>, !firrtl.uint<1>
- //   %5 = firrtl.subfield %memory_rw("wdata") : (!firrtl.flip<bundle<addr: uint<4>, en: uint<1>, clk: clock, wmode: uint<1>, rdata: flip<uint<8>>, wdata: uint<8>, wmask: uint<1>>>) -> !firrtl.uint<8>
- //   firrtl.connect %5, %rwDataIn : !firrtl.uint<8>, !firrtl.uint<8>
- //   %6 = firrtl.subfield %memory_rw("rdata") : (!firrtl.flip<bundle<addr: uint<4>, en: uint<1>, clk: clock, wmode: uint<1>, rdata: flip<uint<8>>, wdata: uint<8>, wmask: uint<1>>>) -> !firrtl.uint<8>
- //   firrtl.connect %rwDataOut, %6 : !firrtl.uint<8>, !firrtl.uint<8>
- // }
-
-  // HECK-LABEL: firrtl.module @MemoryRWSplit
-  // OM: ---------------------------------------------------------------------------------
-  // OM: The read write port, "rw", was split into "rw_r" and "rw_w"
-  // HECK: %memory_rw_r, %memory_rw_w = firrtl.mem
-  // OM:   - port names are updated correctly
-  // HECK-SAME: portNames = ["rw_r", "rw_w"]
-  // OM:   - the types are correct for read and write ports
-  // HECK-SAME: !firrtl.flip<bundle<addr: uint<4>, en: uint<1>, clk: clock, data: flip<uint<8>>>>, !firrtl.flip<bundle<addr: uint<4>, en: uint<1>, clk: clock, data: uint<8>, mask: uint<1>>>
-  // OM: ---------------------------------------------------------------------------------
-  // OM: Read port is hooked up correctly
-  // OM:   - address is "rw_addr"
-  // HECK: %memory_rw_addr = firrtl.wire
-  // HECK: %[[R_ADDR:.+]] = firrtl.subfield %memory_rw_r("addr")
-  // HECK: firrtl.connect %[[R_ADDR]], %memory_rw_addr
-  // OM:   - enable is "rw_en && !rw_wmode"
-  // HECK: %memory_rw_en = firrtl.wire
-  // HECK: %memory_rw_wmode = firrtl.wire
-  // HECK: %[[NOT_WRITE:.+]] = firrtl.not %memory_rw_wmode
-  // HECK: %[[EN_AND_NOT_WRITE:.+]] = firrtl.and %memory_rw_en, %[[NOT_WRITE]]
-  // HECK: %[[R_EN:.+]] = firrtl.subfield %memory_rw_r("en")
-  // HECK: firrtl.connect %[[R_EN]], %[[EN_AND_NOT_WRITE]]
-  // OM:   - clk is "rw_clk"
-  // HECK: %memory_rw_clk = firrtl.wire
-  // HECK: %[[R_CLK:.+]] = firrtl.subfield %memory_rw_r("clk")
-  // HECK: firrtl.connect %[[R_CLK]], %memory_rw_clk
-  // OM:   - data has a reference
-  // HECK: %[[R_DATA:.+]] = firrtl.subfield %memory_rw_r("data")
-  // OM: ---------------------------------------------------------------------------------
-  // OM: Write port is hooked up correctly.
-  // OM:   - address is "rw_addr"
-  // HECK: %[[W_ADDR:.+]] = firrtl.subfield %memory_rw_w("addr")
-  // HECK: firrtl.connect %[[W_ADDR]], %memory_rw_addr
-  // OM:   - enable is "rw_en && rw_wmode"
-  // HECK: %[[EN_AND_WRITE:.+]] = firrtl.and %memory_rw_en, %memory_rw_wmode
-  // HECK: %[[W_EN:.+]] = firrtl.subfield %memory_rw_w("en")
-  // HECK: firrtl.connect %[[W_EN]], %[[EN_AND_WRITE]]
-  // OM:   - clk is "rw_clk"
-  // HECK: %[[W_CLK:.+]] = firrtl.subfield %memory_rw_w("clk")
-  // HECK: firrtl.connect %[[W_CLK]], %memory_rw_clk
-  // OM:   - data has a reference
-  // HECK: %[[W_DATA:.+]] = firrtl.subfield %memory_rw_w("data")
-  // OM:   - mask has a reference
-  // HECK: %[[W_MASK:.+]] = firrtl.subfield %memory_rw_w("mask")
-  // OM: ---------------------------------------------------------------------------------
-  // OM: Check that the lowering is worked.
-  // HECK: firrtl.connect %memory_rw_clk, %clock
-  // HECK: firrtl.connect %memory_rw_en, %rwEn
-  // HECK: firrtl.connect %memory_rw_addr, %rwAddr
-  // HECK: firrtl.connect %memory_rw_wmode, %rwMode
-  // HECK: firrtl.connect %[[W_MASK]], %rwMask
-  // HECK: firrtl.connect %[[W_DATA]], %rwDataIn
-  // HECK: firrtl.connect %rwDataOut, %[[R_DATA]]
-=======
 firrtl.circuit "MemoryRWSplit" {
   firrtl.module @MemoryRWSplit(in %clock: !firrtl.clock, in %rwEn: !firrtl.uint<1>, in %rwMode: !firrtl.uint<1>, in %rwAddr: !firrtl.uint<4>, in %rwMask: !firrtl.uint<1>, in %rwDataIn: !firrtl.uint<8>, out %rwDataOut: !firrtl.uint<8>) {
     %memory_rw = firrtl.mem Undefined {depth = 16 : i64, name = "memory", portNames = ["rw"], readLatency = 0 : i32, writeLatency = 1 : i32} : !firrtl.bundle<addr: uint<4>, en: uint<1>, clk: clock, wmode: uint<1>, rdata flip: uint<8>, wdata: uint<8>, wmask: uint<1>>
@@ -405,7 +325,6 @@
 // -----
 
 firrtl.circuit "MemoryRWSplitUnique" {
->>>>>>> a8ae9199
   firrtl.module @MemoryRWSplitUnique() {
     %memory_rw, %memory_rw_r, %memory_rw_w = firrtl.mem Undefined {depth = 16 : i64, name = "memory", portNames = ["rw", "rw_r", "rw_w"], readLatency = 0 : i32, writeLatency = 1 : i32} : !firrtl.bundle<addr: uint<4>, en: uint<1>, clk: clock, wmode: uint<1>, rdata flip: uint<8>, wdata: uint<8>, wmask: uint<1>>, !firrtl.bundle<addr: uint<4>, en: uint<1>, clk: clock, data flip: uint<8>>, !firrtl.bundle<addr: uint<4>, en: uint<1>, clk: clock, data: uint<8>, mask: uint<1>>
   }
@@ -428,20 +347,9 @@
       %1 = firrtl.invalidvalue : !firrtl.bundle<inp_d: uint<14>>
       firrtl.connect %U0_inp_a, %1 : !firrtl.bundle<inp_d: uint<14>>, !firrtl.bundle<inp_d: uint<14>>
     }
-  
-  // TODO: Enable this
-//HECK-LABEL:     firrtl.module @mod_2(in %clock: !firrtl.clock, in %inp_a_inp_d: !firrtl.uint<14>) {
-//HECK-NEXT:     }
-//HECK-LABEL:    firrtl.module @top_mod(in %clock: !firrtl.clock) {
-//HECK-NEXT:      %U0_clock, %U0_inp_a_inp_d = firrtl.instance @mod_2 {name = "U0"} : !firrtl.flip<clock>, !firrtl.flip<uint<14>>
-//HECK-NEXT:      %invalid_clock = firrtl.invalidvalue : !firrtl.clock
-//HECK-NEXT:      firrtl.connect %U0_clock, %invalid_clock : !firrtl.flip<clock>, !firrtl.clock
-//HECK-NEXT:      %invalid_ui14 = firrtl.invalidvalue : !firrtl.uint<14>
-//HECK-NEXT:      firrtl.connect %U0_inp_a_inp_d, %invalid_ui14 : !firrtl.flip<uint<14>>, !firrtl.uint<14>
-//HECK-NEXT:    }
-
-<<<<<<< HEAD
-=======
+  }
+}
+
 //CHECK-LABEL: module  {
 //CHECK-NEXT:   firrtl.circuit "top_mod" {
 //CHECK-NEXT:     firrtl.module @mod_2(in %clock: !firrtl.clock, in %inp_a_inp_d: !firrtl.uint<14>) {
@@ -456,8 +364,6 @@
 //CHECK-NEXT:  }
 //CHECK-NEXT:}
 
-// -----
->>>>>>> a8ae9199
 // https://github.com/llvm/circt/issues/661
 
 // COM: This test is just checking that the following doesn't error.
@@ -558,16 +464,10 @@
   // CHECK: firrtl.connect %b_1, %a_1
 
 // COM: Test vector of bundles lowering
-<<<<<<< HEAD
-  // CHECK-LABEL: firrtl.module @LowerVectorsOfBundles(in %in_0_a: !firrtl.uint<1>, out %in_0_b: !firrtl.uint<1>, in %in_1_a: !firrtl.uint<1>, out %in_1_b: !firrtl.uint<1>, out %out_0_a: !firrtl.uint<1>, in %out_0_b: !firrtl.uint<1>, out %out_1_a: !firrtl.uint<1>, in %out_1_b: !firrtl.uint<1>)
-  firrtl.module @LowerVectorsOfBundles(in %in: !firrtl.vector<bundle<a : uint<1>, b : flip<uint<1>>>, 2>,
-                                       out %out: !firrtl.vector<bundle<a : uint<1>, b : flip<uint<1>>>, 2>) {
-=======
 firrtl.circuit "LowerVectorsOfBundles" {
   // CHECK-LABEL: firrtl.module @LowerVectorsOfBundles(in %in_0_a: !firrtl.uint<1>, out %in_0_b: !firrtl.uint<1>, in %in_1_a: !firrtl.uint<1>, out %in_1_b: !firrtl.uint<1>, out %out_0_a: !firrtl.uint<1>, in %out_0_b: !firrtl.uint<1>, out %out_1_a: !firrtl.uint<1>, in %out_1_b: !firrtl.uint<1>) {
   firrtl.module @LowerVectorsOfBundles(in %in: !firrtl.vector<bundle<a : uint<1>, b  flip: uint<1>>, 2>,
                                        out %out: !firrtl.vector<bundle<a : uint<1>, b  flip: uint<1>>, 2>) {
->>>>>>> a8ae9199
     // CHECK: firrtl.connect %out_0_a, %in_0_a : !firrtl.uint<1>, !firrtl.uint<1>
     // CHECK: firrtl.connect %in_0_b, %out_0_b : !firrtl.uint<1>, !firrtl.uint<1>
     // CHECK: firrtl.connect %out_1_a, %in_1_a : !firrtl.uint<1>, !firrtl.uint<1>
@@ -795,93 +695,50 @@
     // COM: a.a.a <= ax.a.a
     // HECK: firrtl.connect %a_a_a, %ax_a_a
     // COM: a.a.a <- ax.a.a
-<<<<<<< HEAD
-    // HECK:-NEXT: firrtl.connect %a_a_a, %ax_a_a
-    %b = firrtl.wire  : !firrtl.bundle<a: bundle<a: flip<uint<1>>>>
-    %bx = firrtl.wire  : !firrtl.bundle<a: bundle<a: flip<uint<1>>>>
-    firrtl.connect %b, %bx : !firrtl.bundle<a: bundle<a: flip<uint<1>>>>, !firrtl.bundle<a: bundle<a: flip<uint<1>>>>
-    firrtl.partialconnect %b, %bx : !firrtl.bundle<a: bundle<a: flip<uint<1>>>>, !firrtl.bundle<a: bundle<a: flip<uint<1>>>>
-=======
     // CHECK-NEXT: firrtl.connect %a_a_a, %ax_a_a
     %b = firrtl.wire  : !firrtl.bundle<a: bundle<a flip: uint<1>>>
     %bx = firrtl.wire  : !firrtl.bundle<a: bundle<a flip: uint<1>>>
     firrtl.connect %b, %bx : !firrtl.bundle<a: bundle<a flip: uint<1>>>, !firrtl.bundle<a: bundle<a flip: uint<1>>>
     firrtl.partialconnect %b, %bx : !firrtl.bundle<a: bundle<a flip: uint<1>>>, !firrtl.bundle<a: bundle<a flip: uint<1>>>
->>>>>>> a8ae9199
     // COM: b <= bx
     // HECK: firrtl.connect %bx_a_a, %b_a_a
     // COM: b <- bx
-<<<<<<< HEAD
-    // HECK: firrtl.connect %bx_a_a, %b_a_a
-    %6 = firrtl.subfield %b("a") : (!firrtl.bundle<a: bundle<a: flip<uint<1>>>>) -> !firrtl.bundle<a: flip<uint<1>>>
-    %7 = firrtl.subfield %bx("a") : (!firrtl.bundle<a: bundle<a: flip<uint<1>>>>) -> !firrtl.bundle<a: flip<uint<1>>>
-    firrtl.connect %6, %7 : !firrtl.bundle<a: flip<uint<1>>>, !firrtl.bundle<a: flip<uint<1>>>
-    firrtl.partialconnect %6, %7 : !firrtl.bundle<a: flip<uint<1>>>, !firrtl.bundle<a: flip<uint<1>>>
-=======
     // CHECK: firrtl.connect %bx_a_a, %b_a_a
     %6 = firrtl.subfield %b("a") : (!firrtl.bundle<a: bundle<a flip: uint<1>>>) -> !firrtl.bundle<a flip: uint<1>>
     %7 = firrtl.subfield %bx("a") : (!firrtl.bundle<a: bundle<a flip: uint<1>>>) -> !firrtl.bundle<a flip: uint<1>>
     firrtl.connect %6, %7 : !firrtl.bundle<a flip: uint<1>>, !firrtl.bundle<a flip: uint<1>>
     firrtl.partialconnect %6, %7 : !firrtl.bundle<a flip: uint<1>>, !firrtl.bundle<a flip: uint<1>>
->>>>>>> a8ae9199
     // COM: b.a <= bx.a
     // HECK: firrtl.connect %bx_a_a, %b_a_a
     // COM: b.a <- bx.a
-<<<<<<< HEAD
-    // HECK: firrtl.connect %bx_a_a, %b_a_a
-    %8 = firrtl.subfield %b("a") : (!firrtl.bundle<a: bundle<a: flip<uint<1>>>>) -> !firrtl.bundle<a: flip<uint<1>>>
-    %9 = firrtl.subfield %8("a") : (!firrtl.bundle<a: flip<uint<1>>>) -> !firrtl.uint<1>
-    %10 = firrtl.subfield %bx("a") : (!firrtl.bundle<a: bundle<a: flip<uint<1>>>>) -> !firrtl.bundle<a: flip<uint<1>>>
-    %11 = firrtl.subfield %10("a") : (!firrtl.bundle<a: flip<uint<1>>>) -> !firrtl.uint<1>
-=======
     // CHECK: firrtl.connect %bx_a_a, %b_a_a
     %8 = firrtl.subfield %b("a") : (!firrtl.bundle<a: bundle<a flip: uint<1>>>) -> !firrtl.bundle<a flip: uint<1>>
     %9 = firrtl.subfield %8("a") : (!firrtl.bundle<a flip: uint<1>>) -> !firrtl.uint<1>
     %10 = firrtl.subfield %bx("a") : (!firrtl.bundle<a: bundle<a flip: uint<1>>>) -> !firrtl.bundle<a flip: uint<1>>
     %11 = firrtl.subfield %10("a") : (!firrtl.bundle<a flip: uint<1>>) -> !firrtl.uint<1>
->>>>>>> a8ae9199
     firrtl.connect %9, %11 : !firrtl.uint<1>, !firrtl.uint<1>
     firrtl.partialconnect %9, %11 : !firrtl.uint<1>, !firrtl.uint<1>
     // COM: b.a.a <= bx.a.a
     // HECK: firrtl.connect %b_a_a, %bx_a_a
     // COM: b.a.a <- bx.a.a
-<<<<<<< HEAD
-    // HECK: firrtl.connect %b_a_a, %bx_a_a
-    %c = firrtl.wire  : !firrtl.bundle<a: flip<bundle<a: uint<1>>>>
-    %cx = firrtl.wire  : !firrtl.bundle<a: flip<bundle<a: uint<1>>>>
-    firrtl.connect %c, %cx : !firrtl.bundle<a: flip<bundle<a: uint<1>>>>, !firrtl.bundle<a: flip<bundle<a: uint<1>>>>
-    firrtl.partialconnect %c, %cx : !firrtl.bundle<a: flip<bundle<a: uint<1>>>>, !firrtl.bundle<a: flip<bundle<a: uint<1>>>>
-=======
     // CHECK: firrtl.connect %b_a_a, %bx_a_a
     %c = firrtl.wire  : !firrtl.bundle<a flip: bundle<a: uint<1>>>
     %cx = firrtl.wire  : !firrtl.bundle<a flip: bundle<a: uint<1>>>
     firrtl.connect %c, %cx : !firrtl.bundle<a flip: bundle<a: uint<1>>>, !firrtl.bundle<a flip: bundle<a: uint<1>>>
     firrtl.partialconnect %c, %cx : !firrtl.bundle<a flip: bundle<a: uint<1>>>, !firrtl.bundle<a flip: bundle<a: uint<1>>>
->>>>>>> a8ae9199
     // COM: c <= cx
     // HECK: firrtl.connect %cx_a_a, %c_a_a
     // COM: c <- cx
-<<<<<<< HEAD
-    // HECK: firrtl.connect %cx_a_a, %c_a_a
-    %12 = firrtl.subfield %c("a") : (!firrtl.bundle<a: flip<bundle<a: uint<1>>>>) -> !firrtl.bundle<a: uint<1>>
-    %13 = firrtl.subfield %cx("a") : (!firrtl.bundle<a: flip<bundle<a: uint<1>>>>) -> !firrtl.bundle<a: uint<1>>
-=======
     // CHECK: firrtl.connect %cx_a_a, %c_a_a
     %12 = firrtl.subfield %c("a") : (!firrtl.bundle<a flip: bundle<a: uint<1>>>) -> !firrtl.bundle<a: uint<1>>
     %13 = firrtl.subfield %cx("a") : (!firrtl.bundle<a flip: bundle<a: uint<1>>>) -> !firrtl.bundle<a: uint<1>>
->>>>>>> a8ae9199
     firrtl.connect %12, %13 : !firrtl.bundle<a: uint<1>>, !firrtl.bundle<a: uint<1>>
     firrtl.partialconnect %12, %13 : !firrtl.bundle<a: uint<1>>, !firrtl.bundle<a: uint<1>>
     // COM: c.a <= cx.a
     // HECK: firrtl.connect %c_a_a, %cx_a_a
     // COM: c.a <- cx.a
-<<<<<<< HEAD
-    // HECK: firrtl.connect %c_a_a, %cx_a_a
-    %14 = firrtl.subfield %c("a") : (!firrtl.bundle<a: flip<bundle<a: uint<1>>>>) -> !firrtl.bundle<a: uint<1>>
-=======
     // CHECK: firrtl.connect %c_a_a, %cx_a_a
     %14 = firrtl.subfield %c("a") : (!firrtl.bundle<a flip: bundle<a: uint<1>>>) -> !firrtl.bundle<a: uint<1>>
->>>>>>> a8ae9199
     %15 = firrtl.subfield %14("a") : (!firrtl.bundle<a: uint<1>>) -> !firrtl.uint<1>
     %16 = firrtl.subfield %cx("a") : (!firrtl.bundle<a flip: bundle<a: uint<1>>>) -> !firrtl.bundle<a: uint<1>>
     %17 = firrtl.subfield %16("a") : (!firrtl.bundle<a: uint<1>>) -> !firrtl.uint<1>
@@ -890,51 +747,27 @@
     // COM: c.a.a <= cx.a.a
     // HECK: firrtl.connect %c_a_a, %cx_a_a
     // COM: c.a.a <- cx.a.a
-<<<<<<< HEAD
-    // HECK: firrtl.connect %c_a_a, %cx_a_a
-    %d = firrtl.wire  : !firrtl.bundle<a: flip<bundle<a: flip<uint<1>>>>>
-    %dx = firrtl.wire  : !firrtl.bundle<a: flip<bundle<a: flip<uint<1>>>>>
-    firrtl.connect %d, %dx : !firrtl.bundle<a: flip<bundle<a: flip<uint<1>>>>>, !firrtl.bundle<a: flip<bundle<a: flip<uint<1>>>>>
-    firrtl.partialconnect %d, %dx : !firrtl.bundle<a: flip<bundle<a: flip<uint<1>>>>>, !firrtl.bundle<a: flip<bundle<a: flip<uint<1>>>>>
-=======
     // CHECK: firrtl.connect %c_a_a, %cx_a_a
     %d = firrtl.wire  : !firrtl.bundle<a flip: bundle<a flip: uint<1>>>
     %dx = firrtl.wire  : !firrtl.bundle<a flip: bundle<a flip: uint<1>>>
     firrtl.connect %d, %dx : !firrtl.bundle<a flip: bundle<a flip: uint<1>>>, !firrtl.bundle<a flip: bundle<a flip: uint<1>>>
     firrtl.partialconnect %d, %dx : !firrtl.bundle<a flip: bundle<a flip: uint<1>>>, !firrtl.bundle<a flip: bundle<a flip: uint<1>>>
->>>>>>> a8ae9199
     // COM: d <= dx
     // HECK: firrtl.connect %d_a_a, %dx_a_a
     // COM: d <- dx
-<<<<<<< HEAD
-    // HECK: firrtl.connect %d_a_a, %dx_a_a
-    %18 = firrtl.subfield %d("a") : (!firrtl.bundle<a: flip<bundle<a: flip<uint<1>>>>>) -> !firrtl.bundle<a: flip<uint<1>>>
-    %19 = firrtl.subfield %dx("a") : (!firrtl.bundle<a: flip<bundle<a: flip<uint<1>>>>>) -> !firrtl.bundle<a: flip<uint<1>>>
-    firrtl.connect %18, %19 : !firrtl.bundle<a: flip<uint<1>>>, !firrtl.bundle<a: flip<uint<1>>>
-    firrtl.partialconnect %18, %19 : !firrtl.bundle<a: flip<uint<1>>>, !firrtl.bundle<a: flip<uint<1>>>
-=======
     // CHECK: firrtl.connect %d_a_a, %dx_a_a
     %18 = firrtl.subfield %d("a") : (!firrtl.bundle<a flip: bundle<a flip: uint<1>>>) -> !firrtl.bundle<a flip: uint<1>>
     %19 = firrtl.subfield %dx("a") : (!firrtl.bundle<a flip: bundle<a flip: uint<1>>>) -> !firrtl.bundle<a flip: uint<1>>
     firrtl.connect %18, %19 : !firrtl.bundle<a flip: uint<1>>, !firrtl.bundle<a flip: uint<1>>
     firrtl.partialconnect %18, %19 : !firrtl.bundle<a flip: uint<1>>, !firrtl.bundle<a flip: uint<1>>
->>>>>>> a8ae9199
     // COM: d.a <= dx.a
     // HECK: firrtl.connect %dx_a_a, %d_a_a
     // COM: d.a <- dx.a
-<<<<<<< HEAD
-    // HECK: firrtl.connect %dx_a_a, %d_a_a
-    %20 = firrtl.subfield %d("a") : (!firrtl.bundle<a: flip<bundle<a: flip<uint<1>>>>>) -> !firrtl.bundle<a: flip<uint<1>>>
-    %21 = firrtl.subfield %20("a") : (!firrtl.bundle<a: flip<uint<1>>>) -> !firrtl.uint<1>
-    %22 = firrtl.subfield %dx("a") : (!firrtl.bundle<a: flip<bundle<a: flip<uint<1>>>>>) -> !firrtl.bundle<a: flip<uint<1>>>
-    %23 = firrtl.subfield %22("a") : (!firrtl.bundle<a: flip<uint<1>>>) -> !firrtl.uint<1>
-=======
     // CHECK: firrtl.connect %dx_a_a, %d_a_a
     %20 = firrtl.subfield %d("a") : (!firrtl.bundle<a flip: bundle<a flip: uint<1>>>) -> !firrtl.bundle<a flip: uint<1>>
     %21 = firrtl.subfield %20("a") : (!firrtl.bundle<a flip: uint<1>>) -> !firrtl.uint<1>
     %22 = firrtl.subfield %dx("a") : (!firrtl.bundle<a flip: bundle<a flip: uint<1>>>) -> !firrtl.bundle<a flip: uint<1>>
     %23 = firrtl.subfield %22("a") : (!firrtl.bundle<a flip: uint<1>>) -> !firrtl.uint<1>
->>>>>>> a8ae9199
     firrtl.connect %21, %23 : !firrtl.uint<1>, !firrtl.uint<1>
     firrtl.partialconnect %21, %23 : !firrtl.uint<1>, !firrtl.uint<1>
     // COM: d.a.a <= dx.a.a
@@ -998,20 +831,12 @@
   }
 
 // Bug: must strip the flip type from the LHS of a value.
-<<<<<<< HEAD
-  firrtl.module @PartialConnectLHSFlip(in %a: !firrtl.bundle<b: bundle<c: flip<uint<2>>>>) { }
-  firrtl.module @FooFlipType(in %a: !firrtl.bundle<b: bundle<c: flip<uint<2>>>>) {
-    %mgmt_a = firrtl.instance @PartialConnectLHSFlip  {name = "mgmt"} : !firrtl.flip<bundle<b: bundle<c: flip<uint<2>>>>>
-    %0 = firrtl.subfield %mgmt_a("b") : (!firrtl.flip<bundle<b: bundle<c: flip<uint<2>>>>>) -> !firrtl.bundle<c: flip<uint<2>>>
-    %1 = firrtl.subfield %0("c") : (!firrtl.bundle<c: flip<uint<2>>>) -> !firrtl.uint<2>
-=======
 firrtl.circuit "PartialConnectLHSFlip"  {
   firrtl.module @PartialConnectLHSFlip(in %a: !firrtl.bundle<b: bundle<c flip: uint<2>>>) { }
   firrtl.module @Foo(in %a: !firrtl.bundle<b: bundle<c flip: uint<2>>>) {
     %mgmt_a = firrtl.instance @PartialConnectLHSFlip  {name = "mgmt"} : !firrtl.bundle<b: bundle<c flip: uint<2>>>
     %0 = firrtl.subfield %mgmt_a("b") : (!firrtl.bundle<b: bundle<c flip: uint<2>>>) -> !firrtl.bundle<c flip: uint<2>>
     %1 = firrtl.subfield %0("c") : (!firrtl.bundle<c flip: uint<2>>) -> !firrtl.uint<2>
->>>>>>> a8ae9199
     // CHECK: firrtl.connect %a_b_c, %mgmt_a_b_c : !firrtl.uint<2>, !firrtl.uint<2>
     firrtl.partialconnect %mgmt_a, %a : !firrtl.bundle<b: bundle<c flip: uint<2>>>, !firrtl.bundle<b: bundle<c flip: uint<2>>>
   }
@@ -1116,31 +941,6 @@
 }
 
 // -----
-<<<<<<< HEAD
-// Test lowering of SubAccessOp
-//module  {
-
-
-// COM: circuit read1D:
-// COM:   module read1D:
-// COM:     input a: UInt<2>[4]
-// COM:     input sel: UInt<2>
-// COM:     input default: UInt<2>[4]
-// COM:     output b: UInt<2>
-// COM: 
-// COM:     wire z : UInt<2>[4]
-// COM:     z <= default 
-// COM:     b <= sub(a[sel],z[sel])
-
-firrtl.circuit "read1D"  {
-  firrtl.module @read1D(in %a: !firrtl.vector<uint<2>, 4>, in %sel: !firrtl.uint<2>, in %default: !firrtl.vector<uint<2>, 4>, out %b: !firrtl.uint<2>) {
-    %z = firrtl.wire  : !firrtl.vector<uint<2>, 4>
-    firrtl.connect %z, %default : !firrtl.vector<uint<2>, 4>, !firrtl.vector<uint<2>, 4>
-    %0 = firrtl.subaccess %a[%sel] : !firrtl.vector<uint<2>, 4>, !firrtl.uint<2>
-    %1 = firrtl.subaccess %z[%sel] : !firrtl.vector<uint<2>, 4>, !firrtl.uint<2>
-    %2 = firrtl.sub %0, %1 : (!firrtl.uint<2>, !firrtl.uint<2>) -> !firrtl.uint<3>
-    firrtl.partialconnect %b, %2 : !firrtl.uint<2>, !firrtl.uint<3>
-=======
 
 // Test that annotations on aggregate ports are copied.
 firrtl.circuit "Port" {
@@ -1151,66 +951,57 @@
   firrtl.module @Port(in %a: !firrtl.vector<uint<1>, 2> {firrtl.annotations = [{b}]}) {
     %sub_a = firrtl.instance @Sub  {name = "sub", portNames = ["a"]} : !firrtl.vector<uint<1>, 2>
     firrtl.connect %sub_a, %a : !firrtl.vector<uint<1>, 2>, !firrtl.vector<uint<1>, 2>
->>>>>>> a8ae9199
   }
 }
-<<<<<<< HEAD
-     // CHECK: firrtl.module @read1D(in %a_0: !firrtl.uint<2>, in %a_1: !firrtl.uint<2>, in %a_2: !firrtl.uint<2>, in %a_3: !firrtl.uint<2>, in %sel: !firrtl.uint<2>, in %default_0: !firrtl.uint<2>, in %default_1: !firrtl.uint<2>, in %default_2: !firrtl.uint<2>, in %default_3: !firrtl.uint<2>, out %b: !firrtl.uint<2>) 
-     // CHECK: firrtl.mux(%{{.+}}, %a_2, %a_3) : (!firrtl.uint<1>, !firrtl.uint<2>, !firrtl.uint<2>) -> !firrtl.uint<2>
-     // CHECK: firrtl.mux(%{{.+}}, %a_1, %1) : (!firrtl.uint<1>, !firrtl.uint<2>, !firrtl.uint<2>) -> !firrtl.uint<2>
-     // CHECK: firrtl.mux(%{{.+}}, %a_0, %3) : (!firrtl.uint<1>, !firrtl.uint<2>, !firrtl.uint<2>) -> !firrtl.uint<2>
-     // CHECK: firrtl.mux(%{{.+}}, %z_2, %z_3) : (!firrtl.uint<1>, !firrtl.uint<2>, !firrtl.uint<2>) -> !firrtl.uint<2>
-     // CHECK: firrtl.mux(%{{.+}}, %z_1, %7) : (!firrtl.uint<1>, !firrtl.uint<2>, !firrtl.uint<2>) -> !firrtl.uint<2>
-     // CHECK: firrtl.mux(%{{.+}}, %z_0, %9) : (!firrtl.uint<1>, !firrtl.uint<2>, !firrtl.uint<2>) -> !firrtl.uint<2>
-     // CHECK: firrtl.tail %{{.+}}, 1 : (!firrtl.uint<3>) -> !firrtl.uint<2>
-     // CHECK: firrtl.connect %b, %{{.+}} : !firrtl.uint<2>, !firrtl.uint<2>
-
-
-// COM:  circuit Foo:
-// COM:    module Foo:
-// COM:      input a: {wo: UInt<1>[4], valid: UInt<2>[4]}
-// COM:      input sel: UInt<2>
-// COM:      output b: {wo: UInt<1>, valid: UInt<2>}
-// COM:  
-// COM:      b.wo <= a.wo[sel]
-// COM:      b.valid <= a.valid[sel]
-
-firrtl.circuit "readBundleOfVector1D"  {
-  firrtl.module @readBundleOfVector1D(in %a: !firrtl.bundle<wo: vector<uint<1>, 4>, valid: vector<uint<2>, 4>>, in %sel: !firrtl.uint<2>, out %b: !firrtl.bundle<wo: uint<1>, valid: uint<2>>) {
-    %0 = firrtl.subfield %b("wo") : (!firrtl.bundle<wo: uint<1>, valid: uint<2>>) -> !firrtl.uint<1>
-    %1 = firrtl.subfield %a("wo") : (!firrtl.bundle<wo: vector<uint<1>, 4>, valid: vector<uint<2>, 4>>) -> !firrtl.vector<uint<1>, 4>
-    %2 = firrtl.subaccess %1[%sel] : !firrtl.vector<uint<1>, 4>, !firrtl.uint<2>
-    firrtl.connect %0, %2 : !firrtl.uint<1>, !firrtl.uint<1>
-    %3 = firrtl.subfield %b("valid") : (!firrtl.bundle<wo: uint<1>, valid: uint<2>>) -> !firrtl.uint<2>
-    %4 = firrtl.subfield %a("valid") : (!firrtl.bundle<wo: vector<uint<1>, 4>, valid: vector<uint<2>, 4>>) -> !firrtl.vector<uint<2>, 4>
-    %5 = firrtl.subaccess %4[%sel] : !firrtl.vector<uint<2>, 4>, !firrtl.uint<2>
-    firrtl.connect %3, %5 : !firrtl.uint<2>, !firrtl.uint<2>
+
+// -----
+
+// Test that annotations on subfield/subindices of ports are only applied to
+// matching targets.  Any other arg attributes should be copied.
+module  {
+  firrtl.circuit "PortBundle"  {
+    // The annotation should be copied to just a.a.  The firrtl.hello arg
+    // attribute should be copied to each new port.
+    firrtl.module @PortBundle(in %a: !firrtl.bundle<a: uint<1>, b flip: uint<1>> {firrtl.annotations = [{a, target = [".a"]}], firrtl.hello}) {}
+    // CHECK: firrtl.module @PortBundle
+    // CHECK-COUNT-1: firrtl.annotations = [{a}]
+    // CHECK-COUNT-2: firrtl.hello
+    // CHECK-NOT: firrtl.annotations
+    // CHECK-NOT: firrtl.hello
+
+    // The annotation should be copied to just a[0].  The firrtl.world arg
+    // attribute should be copied to each port.
+    firrtl.extmodule @PortVector(in %a: !firrtl.vector<uint<1>, 2> {firrtl.annotations = [{b, target = ["[0]"]}], firrtl.world})
+    // CHECK: firrtl.extmodule @PortVector
+    // CHECK-COUNT-1: firrtl.annotations = [{b}]
+    // CHECK-COUNT-2: firrtl.world
+    // CHECK-NOT: firrtl.annotations
+    // CHECK-NOT: firrtl.world
   }
 }
-// CHECK: firrtl.module @readBundleOfVector1D(in %a_wo_0: !firrtl.uint<1>, in %a_wo_1: !firrtl.uint<1>, in %a_wo_2: !firrtl.uint<1>, in %a_wo_3: !firrtl.uint<1>, in %a_valid_0: !firrtl.uint<2>, in %a_valid_1: !firrtl.uint<2>, in %a_valid_2: !firrtl.uint<2>, in %a_valid_3: !firrtl.uint<2>, in %sel: !firrtl.uint<2>, out %b_wo: !firrtl.uint<1>, out %b_valid: !firrtl.uint<2>)
-// CHECK:   %[[SELMUX9:.+]] = firrtl.mux(%{{.+}}, %a_wo_2, %a_wo_3) : (!firrtl.uint<1>, !firrtl.uint<1>, !firrtl.uint<1>) -> !firrtl.uint<1>
-// CHECK:   %[[SELMUX1:.+]] = firrtl.mux(%{{.+}}, %a_wo_1, %{{.+}}) : (!firrtl.uint<1>, !firrtl.uint<1>, !firrtl.uint<1>) -> !firrtl.uint<1>
-// CHECK:   %[[MUXOUT8:.+]] = firrtl.mux(%{{.+}}, %a_wo_0, %{{.+}}) : (!firrtl.uint<1>, !firrtl.uint<1>, !firrtl.uint<1>) -> !firrtl.uint<1>
-// CHECK:   firrtl.connect %b_wo, %[[MUXOUT8]] : !firrtl.uint<1>, !firrtl.uint<1>
-// CHECK:   %[[SELMUX11:.+]] = firrtl.mux(%{{.+}}, %a_valid_2, %a_valid_3) : (!firrtl.uint<1>, !firrtl.uint<2>, !firrtl.uint<2>) -> !firrtl.uint<2>
-// CHECK:   %[[SELMUX5:.+]] = firrtl.mux(%{{.+}}, %a_valid_1, %[[SELMUX11]]) : (!firrtl.uint<1>, !firrtl.uint<2>, !firrtl.uint<2>) -> !firrtl.uint<2>
-// CHECK:   %[[SELMUX6:.+]] = firrtl.mux(%{{.+}}, %a_valid_0, %[[SELMUX5]]) : (!firrtl.uint<1>, !firrtl.uint<2>, !firrtl.uint<2>) -> !firrtl.uint<2>
-// CHECK:   firrtl.connect %b_valid, %[[SELMUX6]] : !firrtl.uint<2>, !firrtl.uint<2>
-
-// COM: circuit Foo:
-// COM:   module Foo:
-// COM:     input a: UInt<2>[4]
-// COM:     input z: UInt<2>[4]
-// COM:     input sel: UInt<2>
-// COM:     output b: UInt<2>
-// COM: 
-// COM:     b <= a[z[sel]]
-
-firrtl.circuit "readIndirect1d"  {
-  firrtl.module @readIndirect1d(in %a: !firrtl.vector<uint<2>, 4>, in %z: !firrtl.vector<uint<2>, 4>, in %sel: !firrtl.uint<2>, out %b: !firrtl.uint<2>) {
-    %0 = firrtl.subaccess %z[%sel] : !firrtl.vector<uint<2>, 4>, !firrtl.uint<2>
-    %1 = firrtl.subaccess %a[%0] : !firrtl.vector<uint<2>, 4>, !firrtl.uint<2>
-    firrtl.connect %b, %1 : !firrtl.uint<2>, !firrtl.uint<2>
+
+// -----
+
+// Test that a truncating connect emitted during lower types correctly adds an
+// AsPassive cast on a FlipType originating from an instance.
+//
+// See: https://github.com/llvm/circt/issues/1276
+
+module  {
+  // CHECK-LABEL: firrtl.circuit "TruncatingConnectWithFlip"
+  firrtl.circuit "TruncatingConnectWithFlip"  {
+    firrtl.extmodule @Bar(in %a: !firrtl.uint<2>)
+    firrtl.module @TruncatingConnectWithFlip() {
+      // CHECK: %[[a_b:.+]] = firrtl.wire
+      %a = firrtl.wire  : !firrtl.bundle<b: uint<1>>
+      %bar_a = firrtl.instance @Bar  {name = "bar"} : !firrtl.uint<2>
+      %invalid_ui2 = firrtl.invalidvalue : !firrtl.uint<2>
+      firrtl.connect %bar_a, %invalid_ui2 : !firrtl.uint<2>, !firrtl.uint<2>
+      // CHECK: %[[bar_a_tail:.+]] = firrtl.tail %bar_a, 1
+      %0 = firrtl.subfield %a("b") : (!firrtl.bundle<b: uint<1>>) -> !firrtl.uint<1>
+      // CHECK-NEXT: firrtl.connect %[[a_b]], %[[bar_a_tail]]
+      firrtl.partialconnect %0, %bar_a : !firrtl.uint<1>, !firrtl.uint<2>
+    }
   }
 }
 // CHECK: firrtl.module @readIndirect1d(in %a_0: !firrtl.uint<2>, in %a_1: !firrtl.uint<2>, in %a_2: !firrtl.uint<2>, in %a_3: !firrtl.uint<2>, in %z_0: !firrtl.uint<2>, in %z_1: !firrtl.uint<2>, in %z_2: !firrtl.uint<2>, in %z_3: !firrtl.uint<2>, in %sel: !firrtl.uint<2>, out %b: !firrtl.uint<2>)
@@ -1443,57 +1234,6 @@
     %2 = firrtl.subaccess %a[%sel1] : !firrtl.vector<vector<uint<2>, 2>, 2>, !firrtl.uint<1>
     %3 = firrtl.subaccess %2[%sel2] : !firrtl.vector<uint<2>, 2>, !firrtl.uint<1>
     firrtl.connect %c, %3 : !firrtl.uint<2>, !firrtl.uint<2>
-=======
-
-// -----
-
-// Test that annotations on subfield/subindices of ports are only applied to
-// matching targets.  Any other arg attributes should be copied.
-module  {
-  firrtl.circuit "PortBundle"  {
-    // The annotation should be copied to just a.a.  The firrtl.hello arg
-    // attribute should be copied to each new port.
-    firrtl.module @PortBundle(in %a: !firrtl.bundle<a: uint<1>, b flip: uint<1>> {firrtl.annotations = [{a, target = [".a"]}], firrtl.hello}) {}
-    // CHECK: firrtl.module @PortBundle
-    // CHECK-COUNT-1: firrtl.annotations = [{a}]
-    // CHECK-COUNT-2: firrtl.hello
-    // CHECK-NOT: firrtl.annotations
-    // CHECK-NOT: firrtl.hello
-
-    // The annotation should be copied to just a[0].  The firrtl.world arg
-    // attribute should be copied to each port.
-    firrtl.extmodule @PortVector(in %a: !firrtl.vector<uint<1>, 2> {firrtl.annotations = [{b, target = ["[0]"]}], firrtl.world})
-    // CHECK: firrtl.extmodule @PortVector
-    // CHECK-COUNT-1: firrtl.annotations = [{b}]
-    // CHECK-COUNT-2: firrtl.world
-    // CHECK-NOT: firrtl.annotations
-    // CHECK-NOT: firrtl.world
-  }
-}
-
-// -----
-
-// Test that a truncating connect emitted during lower types correctly adds an
-// AsPassive cast on a FlipType originating from an instance.
-//
-// See: https://github.com/llvm/circt/issues/1276
-
-module  {
-  // CHECK-LABEL: firrtl.circuit "TruncatingConnectWithFlip"
-  firrtl.circuit "TruncatingConnectWithFlip"  {
-    firrtl.extmodule @Bar(in %a: !firrtl.uint<2>)
-    firrtl.module @TruncatingConnectWithFlip() {
-      // CHECK: %[[a_b:.+]] = firrtl.wire
-      %a = firrtl.wire  : !firrtl.bundle<b: uint<1>>
-      %bar_a = firrtl.instance @Bar  {name = "bar"} : !firrtl.uint<2>
-      %invalid_ui2 = firrtl.invalidvalue : !firrtl.uint<2>
-      firrtl.connect %bar_a, %invalid_ui2 : !firrtl.uint<2>, !firrtl.uint<2>
-      // CHECK: %[[bar_a_tail:.+]] = firrtl.tail %bar_a, 1
-      %0 = firrtl.subfield %a("b") : (!firrtl.bundle<b: uint<1>>) -> !firrtl.uint<1>
-      // CHECK-NEXT: firrtl.connect %[[a_b]], %[[bar_a_tail]]
-      firrtl.partialconnect %0, %bar_a : !firrtl.uint<1>, !firrtl.uint<2>
-    }
->>>>>>> a8ae9199
   }
 }
 
