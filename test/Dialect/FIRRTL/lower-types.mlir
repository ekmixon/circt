--- conflicted
+++ resolved
@@ -551,17 +551,10 @@
     }
   }
 
-<<<<<<< HEAD
-// Test that subfield annotations on wire are lowred to appropriate instance based on target.
+// Test that subfield annotations on wire are lowred to appropriate instance based on fieldID.
   // CHECK-LABEL: firrtl.module @AnnotationsBundle
   firrtl.module @AnnotationsBundle() {
-    %bar = firrtl.wire  {annotations = [{target = ["[1]", ".baz"], two}]} : !firrtl.vector<bundle<baz: uint<1>, qux: uint<1>>, 2>
-=======
-// Test that subfield annotations on wire are lowred to appropriate instance based on fieldID.
-firrtl.circuit "AnnotationsBundle" {
-  firrtl.module @AnnotationsBundle() {
     %bar = firrtl.wire  {annotations = [#firrtl.subAnno<fieldID = [3, 3], {one}>, #firrtl.subAnno<fieldID = [5, 5], {two}>]} : !firrtl.vector<bundle<baz: uint<1>, qux: uint<1>>, 2>
->>>>>>> 4c20b784
 
       // TODO: Enable this
       // CHECK: %bar_0_baz = firrtl.wire  : !firrtl.uint<1>
@@ -570,17 +563,10 @@
       // CHECK: %bar_1_qux = firrtl.wire  : !firrtl.uint<1>
   }
 
-<<<<<<< HEAD
-// Test that subfield annotations on reg are lowred to appropriate instance based on target.
+// Test that subfield annotations on reg are lowred to appropriate instance based on fieldID.
  // CHECK-LABEL: firrtl.module @AnnotationsBundle2
-   firrtl.module @AnnotationsBundle2(in %clock: !firrtl.clock) {
-    %bar = firrtl.reg %clock  {annotations = [{target = ["[1]", ".baz"], two}]} : (!firrtl.clock) -> !firrtl.vector<bundle<baz: uint<1>, qux: uint<1>>, 2>
-=======
-// Test that subfield annotations on reg are lowred to appropriate instance based on fieldID.
-firrtl.circuit "AnnotationsBundle2" {
   firrtl.module @AnnotationsBundle2(in %clock: !firrtl.clock) {
     %bar = firrtl.reg %clock  {annotations = [#firrtl.subAnno<fieldID = [3, 3], {one}>, #firrtl.subAnno<fieldID = [5, 5], {two}>]} : (!firrtl.clock) -> !firrtl.vector<bundle<baz: uint<1>, qux: uint<1>>, 2>
->>>>>>> 4c20b784
 
     // TODO: Enable this
     // CHECK: %bar_0_baz = firrtl.reg %clock  : (!firrtl.clock) -> !firrtl.uint<1>
@@ -592,15 +578,9 @@
 // Test that subfield annotations on reg are lowred to appropriate instance based on fieldID. Ignore un-flattened array targets
 // circuit Foo: %[[{"one":null,"target":"~Foo|Foo>bar[0].qux[0]"},{"two":null,"target":"~Foo|Foo>bar[1].baz"},{"three":null,"target":"~Foo|Foo>bar[0].yes"} ]]
 
-<<<<<<< HEAD
  // CHECK-LABEL: firrtl.module @AnnotationsBundle3
-   firrtl.module @AnnotationsBundle3(in %clock: !firrtl.clock) {
-    %bar = firrtl.reg %clock  {annotations = [{one, target = ["[0]", ".qux", "[0]"]}, {target = ["[1]", ".baz"], two}, {target = ["[0]", ".yes"], three}]} : (!firrtl.clock) -> !firrtl.vector<bundle<baz: vector<uint<1>, 2>, qux: vector<uint<1>, 2>, yes: bundle<a: uint<1>, b: uint<1>>>, 2>
-=======
-firrtl.circuit "AnnotationsBundle3" {
   firrtl.module @AnnotationsBundle3(in %clock: !firrtl.clock) {
     %bar = firrtl.reg %clock  {annotations = [#firrtl.subAnno<fieldID = [6, 6], {one}>, #firrtl.subAnno<fieldID = [12, 14], {two}>, #firrtl.subAnno<fieldID = [8, 10], {three}>]} : (!firrtl.clock) -> !firrtl.vector<bundle<baz: vector<uint<1>, 2>, qux: vector<uint<1>, 2>, yes: bundle<a: uint<1>, b: uint<1>>>, 2>
->>>>>>> 4c20b784
 
     // TODO: Enable this
     // CHECK: %bar_0_baz_0 = firrtl.reg %clock  : (!firrtl.clock) -> !firrtl.uint<1>
@@ -842,33 +822,11 @@
   }
 
 // Test that annotations on subfield/subindices of ports are only applied to
-<<<<<<< HEAD
-// matching targets.  Any other arg attributes should be copied.
-  // The annotation should be copied to just a.a.  The firrtl.hello arg
-  // attribute should be copied to each new port.
-  firrtl.module @PortBundle(in %a: !firrtl.bundle<a: uint<1>, b flip: uint<1>> {firrtl.annotations = [{a, target = [".a"]}], firrtl.hello}) {}
-  // CHECK-LABEL: firrtl.module @PortBundle
-  // CHECK-COUNT-1: firrtl.annotations = [{a}]
-  // CHECK-COUNT-2: firrtl.hello
-  // CHECK-NOT: firrtl.annotations
-  // CHECK-NOT: firrtl.hello
-
-  // The annotation should be copied to just a[0].  The firrtl.world arg
-  // attribute should be copied to each port.
-  firrtl.extmodule @PortVector(in %a: !firrtl.vector<uint<1>, 2> {firrtl.annotations = [{b, target = ["[0]"]}], firrtl.world})
-  // CHECK-LABEL: firrtl.extmodule @PortVector
-  // CHECK-COUNT-1: firrtl.annotations = [{b}]
-  // CHECK-COUNT-2: firrtl.world
-  // CHECK-NOT: firrtl.annotations
-  // CHECK-NOT: firrtl.world
-=======
 // matching fieldIDs.  Any other arg attributes should be copied.
-module  {
-  firrtl.circuit "PortBundle"  {
     // The annotation should be copied to just a.a.  The firrtl.hello arg
     // attribute should be copied to each new port.
     firrtl.module @PortBundle(in %a: !firrtl.bundle<a: uint<1>, b flip: uint<1>> {firrtl.annotations = [#firrtl.subAnno<fieldID = [1, 1], {a}>], firrtl.hello}) {}
-    // CHECK: firrtl.module @PortBundle
+    // CHECK-LABEL: firrtl.module @PortBundle
     // CHECK-COUNT-1: firrtl.annotations = [{a}]
     // CHECK-COUNT-2: firrtl.hello
     // CHECK-NOT: firrtl.annotations
@@ -877,16 +835,11 @@
     // The annotation should be copied to just a[0].  The firrtl.world arg
     // attribute should be copied to each port.
     firrtl.extmodule @PortVector(in %a: !firrtl.vector<uint<1>, 2> {firrtl.annotations = [#firrtl.subAnno<fieldID = [1, 1], {b}>], firrtl.world})
-    // CHECK: firrtl.extmodule @PortVector
+    // CHECK-LABEL: firrtl.extmodule @PortVector
     // CHECK-COUNT-1: firrtl.annotations = [{b}]
     // CHECK-COUNT-2: firrtl.world
     // CHECK-NOT: firrtl.annotations
     // CHECK-NOT: firrtl.world
-  }
-}
-
-// -----
->>>>>>> 4c20b784
 
 // Test that a truncating connect emitted during lower types correctly adds an
 // AsPassive cast on a FlipType originating from an instance.
@@ -1172,27 +1125,17 @@
     firrtl.connect %o, %2 : !firrtl.uint<8>, !firrtl.uint<8>
   // CHECK: firrtl.connect %o, %invalid_ui8
   }
-<<<<<<< HEAD
- 
- 
-} // CIRCUIT
-=======
-}
-
-// -----
 
 // Test InstanceOp with port annotations.
-
-firrtl.circuit "Foo"   {
-  firrtl.module @Bar(in %a: !firrtl.uint<1>, out %b: !firrtl.bundle<baz: uint<1>, qux: uint<1>>) {
-  }
-  firrtl.module @Foo() {
+// CHECK-LABEL firrtl.module @Bar3
+  firrtl.module @Bar3(in %a: !firrtl.uint<1>, out %b: !firrtl.bundle<baz: uint<1>, qux: uint<1>>) {
+  }
+  // CHECK-LABEL firrtl.module @Foo3
+  firrtl.module @Foo3() {
     // CHECK: [{one}], [{two}], []
-    %bar_a, %bar_b = firrtl.instance @Bar  {name = "bar", portAnnotations = [[{one}], [#firrtl.subAnno<fieldID = [1, 1], {two}>]]} : !firrtl.uint<1>, !firrtl.bundle<baz: uint<1>, qux: uint<1>>
-  }
-}
-
-// -----
+    %bar_a, %bar_b = firrtl.instance @Bar3  {name = "bar", portAnnotations = [[{one}], [#firrtl.subAnno<fieldID = [1, 1], {two}>]]} : !firrtl.uint<1>, !firrtl.bundle<baz: uint<1>, qux: uint<1>>
+  }
+
 
 // Test MemOp with port annotations.
 // circuit Foo: %[[{"a":null,"target":"~Foo|Foo>bar.r"},
@@ -1200,8 +1143,8 @@
 //                 {"c":null,"target":"~Foo|Foo>bar.w.en"},
 //                 {"d":null,"target":"~Foo|Foo>bar.w.data.qux"}]]
 
-firrtl.circuit "Foo"   {
-  firrtl.module @Foo() {
+// CHECK-LABEL: firrtl.module @Foo4
+  firrtl.module @Foo4() {
     // CHECK: firrtl.mem
     // CHECK-SAME: portAnnotations = [
     // CHECK-SAME: [{a}, #firrtl.subAnno<fieldID = [4, 4], {b}>],
@@ -1220,5 +1163,5 @@
         !firrtl.bundle<addr: uint<4>, en: uint<1>, clk: clock, data flip: bundle<baz: uint<8>, qux: uint<8>>>,
         !firrtl.bundle<addr: uint<4>, en: uint<1>, clk: clock, data: bundle<baz: uint<8>, qux: uint<8>>, mask: bundle<baz: uint<1>, qux: uint<1>>>
   }
-}
->>>>>>> 4c20b784
+
+} // CIRCUIT