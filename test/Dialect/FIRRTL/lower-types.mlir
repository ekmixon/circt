// RUN: circt-opt -pass-pipeline='firrtl.circuit(firrtl-lower-bundle-vectors)' %s | FileCheck %s

firrtl.circuit "TopLevel" {

  // CHECK-LABEL: firrtl.module @Simple
  // CHECK-SAME: in %[[SOURCE_VALID_NAME:source_valid]]: [[SOURCE_VALID_TYPE:!firrtl.uint<1>]]
  // CHECK-SAME: out %[[SOURCE_READY_NAME:source_ready]]: [[SOURCE_READY_TYPE:!firrtl.uint<1>]]
  // CHECK-SAME: in %[[SOURCE_DATA_NAME:source_data]]: [[SOURCE_DATA_TYPE:!firrtl.uint<64>]]
  // CHECK-SAME: out %[[SINK_VALID_NAME:sink_valid]]: [[SINK_VALID_TYPE:!firrtl.uint<1>]]
  // CHECK-SAME: in %[[SINK_READY_NAME:sink_ready]]: [[SINK_READY_TYPE:!firrtl.uint<1>]]
  // CHECK-SAME: out %[[SINK_DATA_NAME:sink_data]]: [[SINK_DATA_TYPE:!firrtl.uint<64>]]
  firrtl.module @Simple(in %source: !firrtl.bundle<valid: uint<1>, ready flip: uint<1>, data: uint<64>>,
                        out %sink: !firrtl.bundle<valid: uint<1>, ready flip: uint<1>, data: uint<64>>) {

    // CHECK-NEXT: firrtl.when %[[SOURCE_VALID_NAME]]
    // CHECK-NEXT:   firrtl.connect %[[SINK_DATA_NAME]], %[[SOURCE_DATA_NAME]] : [[SINK_DATA_TYPE]], [[SOURCE_DATA_TYPE]]
    // CHECK-NEXT:   firrtl.connect %[[SINK_VALID_NAME]], %[[SOURCE_VALID_NAME]] : [[SINK_VALID_TYPE]], [[SOURCE_VALID_TYPE]]
    // CHECK-NEXT:   firrtl.connect %[[SOURCE_READY_NAME]], %[[SINK_READY_NAME]] : [[SOURCE_READY_TYPE]], [[SINK_READY_TYPE]]

    %0 = firrtl.subfield %source("valid") : (!firrtl.bundle<valid: uint<1>, ready flip: uint<1>, data: uint<64>>) -> !firrtl.uint<1>
    %1 = firrtl.subfield %source("ready") : (!firrtl.bundle<valid: uint<1>, ready flip: uint<1>, data: uint<64>>) -> !firrtl.uint<1>
    %2 = firrtl.subfield %source("data") : (!firrtl.bundle<valid: uint<1>, ready flip: uint<1>, data: uint<64>>) -> !firrtl.uint<64>
    %3 = firrtl.subfield %sink("valid") : (!firrtl.bundle<valid: uint<1>, ready flip: uint<1>, data: uint<64>>) -> !firrtl.uint<1>
    %4 = firrtl.subfield %sink("ready") : (!firrtl.bundle<valid: uint<1>, ready flip: uint<1>, data: uint<64>>) -> !firrtl.uint<1>
    %5 = firrtl.subfield %sink("data") : (!firrtl.bundle<valid: uint<1>, ready flip: uint<1>, data: uint<64>>) -> !firrtl.uint<64>
    firrtl.when %0 {
      firrtl.connect %5, %2 : !firrtl.uint<64>, !firrtl.uint<64>
      firrtl.connect %3, %0 : !firrtl.uint<1>, !firrtl.uint<1>
      firrtl.connect %1, %4 : !firrtl.uint<1>, !firrtl.uint<1>
    }
  }

  // CHECK-LABEL: firrtl.module @TopLevel
  // CHECK-SAME: in %source_valid: [[SOURCE_VALID_TYPE:!firrtl.uint<1>]]
  // CHECK-SAME: out %source_ready: [[SOURCE_READY_TYPE:!firrtl.uint<1>]]
  // CHECK-SAME: in %source_data: [[SOURCE_DATA_TYPE:!firrtl.uint<64>]]
  // CHECK-SAME: out %sink_valid: [[SINK_VALID_TYPE:!firrtl.uint<1>]]
  // CHECK-SAME: in %sink_ready: [[SINK_READY_TYPE:!firrtl.uint<1>]]
  // CHECK-SAME: out %sink_data: [[SINK_DATA_TYPE:!firrtl.uint<64>]]
  firrtl.module @TopLevel(in %source: !firrtl.bundle<valid: uint<1>, ready flip: uint<1>, data: uint<64>>,
                          out %sink: !firrtl.bundle<valid: uint<1>, ready flip: uint<1>, data: uint<64>>) {

    // CHECK-NEXT: %inst_source_valid, %inst_source_ready, %inst_source_data, %inst_sink_valid, %inst_sink_ready, %inst_sink_data
    // CHECK-SAME: = firrtl.instance @Simple {name = ""} :
    // CHECK-SAME: !firrtl.uint<1>, !firrtl.uint<1>, !firrtl.uint<64>, !firrtl.uint<1>, !firrtl.uint<1>, !firrtl.uint<64>
    %sourceV, %sinkV = firrtl.instance @Simple {name = ""} : !firrtl.bundle<valid: uint<1>, ready flip: uint<1>, data: uint<64>>, !firrtl.bundle<valid: uint<1>, ready flip: uint<1>, data: uint<64>>

    // CHECK-NEXT: firrtl.connect %inst_source_valid, %source_valid
    // CHECK-NEXT: firrtl.connect %source_ready, %inst_source_ready
    // CHECK-NEXT: firrtl.connect %inst_source_data, %source_data
    // CHECK-NEXT: firrtl.connect %sink_valid, %inst_sink_valid
    // CHECK-NEXT: firrtl.connect %inst_sink_ready, %sink_ready
    // CHECK-NEXT: firrtl.connect %sink_data, %inst_sink_data
    firrtl.connect %sourceV, %source : !firrtl.bundle<valid: uint<1>, ready flip: uint<1>, data: uint<64>>, !firrtl.bundle<valid: uint<1>, ready flip: uint<1>, data: uint<64>>

    firrtl.connect %sink, %sinkV : !firrtl.bundle<valid: uint<1>, ready flip: uint<1>, data: uint<64>>, !firrtl.bundle<valid: uint<1>, ready flip: uint<1>, data: uint<64>>
  }

  // CHECK-LABEL: firrtl.module @Recursive
  // CHECK-SAME: in %[[FLAT_ARG_1_NAME:arg_foo_bar_baz]]: [[FLAT_ARG_1_TYPE:!firrtl.uint<1>]]
  // CHECK-SAME: in %[[FLAT_ARG_2_NAME:arg_foo_qux]]: [[FLAT_ARG_2_TYPE:!firrtl.sint<64>]]
  // CHECK-SAME: out %[[OUT_1_NAME:out1]]: [[OUT_1_TYPE:!firrtl.uint<1>]]
  // CHECK-SAME: out %[[OUT_2_NAME:out2]]: [[OUT_2_TYPE:!firrtl.sint<64>]]
  firrtl.module @Recursive(in %arg: !firrtl.bundle<foo: bundle<bar: bundle<baz: uint<1>>, qux: sint<64>>>,
                           out %out1: !firrtl.uint<1>, out %out2: !firrtl.sint<64>) {

    // CHECK-NEXT: firrtl.connect %[[OUT_1_NAME]], %[[FLAT_ARG_1_NAME]] : [[OUT_1_TYPE]], [[FLAT_ARG_1_TYPE]]
    // CHECK-NEXT: firrtl.connect %[[OUT_2_NAME]], %[[FLAT_ARG_2_NAME]] : [[OUT_2_TYPE]], [[FLAT_ARG_2_TYPE]]

    %0 = firrtl.subfield %arg("foo") : (!firrtl.bundle<foo: bundle<bar: bundle<baz: uint<1>>, qux: sint<64>>>) -> !firrtl.bundle<bar: bundle<baz: uint<1>>, qux: sint<64>>
    %1 = firrtl.subfield %0("bar") : (!firrtl.bundle<bar: bundle<baz: uint<1>>, qux: sint<64>>) -> !firrtl.bundle<baz: uint<1>>
    %2 = firrtl.subfield %1("baz") : (!firrtl.bundle<baz: uint<1>>) -> !firrtl.uint<1>
    %3 = firrtl.subfield %0("qux") : (!firrtl.bundle<bar: bundle<baz: uint<1>>, qux: sint<64>>) -> !firrtl.sint<64>
    firrtl.connect %out1, %2 : !firrtl.uint<1>, !firrtl.uint<1>
    firrtl.connect %out2, %3 : !firrtl.sint<64>, !firrtl.sint<64>
  }

  // CHECK-LABEL: firrtl.module @Uniquification
  // CHECK-SAME: in %[[FLATTENED_ARG:a_b]]: [[FLATTENED_TYPE:!firrtl.uint<1>]],
  // CHECK-NOT: %[[FLATTENED_ARG]]
  // CHECK-SAME: in %[[RENAMED_ARG:a_b.+]]: [[RENAMED_TYPE:!firrtl.uint<1>]]
  // CHECK-SAME: {portNames = ["a_b", "a_b"]}
  firrtl.module @Uniquification(in %a: !firrtl.bundle<b: uint<1>>, in %a_b: !firrtl.uint<1>) {
  }

  // CHECK-LABEL: firrtl.module @Top
  firrtl.module @Top(in %in : !firrtl.bundle<a: uint<1>, b: uint<1>>,
                     out %out : !firrtl.bundle<a: uint<1>, b: uint<1>>) {
    // CHECK: firrtl.connect %out_a, %in_a : !firrtl.uint<1>, !firrtl.uint<1>
    // CHECK: firrtl.connect %out_b, %in_b : !firrtl.uint<1>, !firrtl.uint<1>
    firrtl.connect %out, %in : !firrtl.bundle<a: uint<1>, b: uint<1>>, !firrtl.bundle<a: uint<1>, b: uint<1>>
  }

  // CHECK-LABEL: firrtl.module @Foo
  // CHECK-SAME: in %[[FLAT_ARG_INPUT_NAME:a_b_c]]: [[FLAT_ARG_INPUT_TYPE:!firrtl.uint<1>]]
  // CHECK-SAME: out %[[FLAT_ARG_OUTPUT_NAME:b_b_c]]: [[FLAT_ARG_OUTPUT_TYPE:!firrtl.uint<1>]]
  firrtl.module @Foo(in %a: !firrtl.bundle<b: bundle<c: uint<1>>>, out %b: !firrtl.bundle<b: bundle<c: uint<1>>>) {
    // CHECK: firrtl.connect %[[FLAT_ARG_OUTPUT_NAME]], %[[FLAT_ARG_INPUT_NAME]] : [[FLAT_ARG_OUTPUT_TYPE]], [[FLAT_ARG_INPUT_TYPE]]
    firrtl.connect %b, %a : !firrtl.bundle<b: bundle<c: uint<1>>>, !firrtl.bundle<b: bundle<c: uint<1>>>
  }

// COM: Test lower of a 1-read 1-write aggregate memory
//
// COM: circuit Foo :
// COM:   module Foo :
// COM:     input clock: Clock
// COM:     input rAddr: UInt<4>
// COM:     input rEn: UInt<1>
// COM:     output rData: {a: UInt<8>, b: UInt<8>}
// COM:     input wAddr: UInt<4>
// COM:     input wEn: UInt<1>
// COM:     input wMask: {a: UInt<1>, b: UInt<1>}
// COM:     input wData: {a: UInt<8>, b: UInt<8>}
// COM:
// COM:     mem memory:
// COM:       data-type => {a: UInt<8>, b: UInt<8>}
// COM:       depth => 16
// COM:       reader => r
// COM:       writer => w
// COM:       read-latency => 0
// COM:       write-latency => 1
// COM:       read-under-write => undefined
// COM:
// COM:     memory.r.clk <= clock
// COM:     memory.r.en <= rEn
// COM:     memory.r.addr <= rAddr
// COM:     rData <= memory.r.data
// COM:
// COM:     memory.w.clk <= clock
// COM:     memory.w.en <= wEn
// COM:     memory.w.addr <= wAddr
// COM:     memory.w.mask <= wMask
// COM:     memory.w.data <= wData

  // CHECK-LABEL: firrtl.module @Mem2
  firrtl.module @Mem2(in %clock: !firrtl.clock, in %rAddr: !firrtl.uint<4>, in %rEn: !firrtl.uint<1>, out %rData: !firrtl.bundle<a: uint<8>, b: uint<8>>, in %wAddr: !firrtl.uint<4>, in %wEn: !firrtl.uint<1>, in %wMask: !firrtl.bundle<a: uint<1>, b: uint<1>>, in %wData: !firrtl.bundle<a: uint<8>, b: uint<8>>) {
    %memory_r, %memory_w = firrtl.mem Undefined {depth = 16 : i64, name = "memory", portNames = ["r", "w"], readLatency = 0 : i32, writeLatency = 1 : i32} : !firrtl.bundle<addr: uint<4>, en: uint<1>, clk: clock, data flip: bundle<a: uint<8>, b: uint<8>>>, !firrtl.bundle<addr: uint<4>, en: uint<1>, clk: clock, data: bundle<a: uint<8>, b: uint<8>>, mask: bundle<a: uint<1>, b: uint<1>>>
    %0 = firrtl.subfield %memory_r("clk") : (!firrtl.bundle<addr: uint<4>, en: uint<1>, clk: clock, data flip: bundle<a: uint<8>, b: uint<8>>>) -> !firrtl.clock
    firrtl.connect %0, %clock : !firrtl.clock, !firrtl.clock
    %1 = firrtl.subfield %memory_r("en") : (!firrtl.bundle<addr: uint<4>, en: uint<1>, clk: clock, data flip: bundle<a: uint<8>, b: uint<8>>>) -> !firrtl.uint<1>
    firrtl.connect %1, %rEn : !firrtl.uint<1>, !firrtl.uint<1>
    %2 = firrtl.subfield %memory_r("addr") : (!firrtl.bundle<addr: uint<4>, en: uint<1>, clk: clock, data flip: bundle<a: uint<8>, b: uint<8>>>) -> !firrtl.uint<4>
    firrtl.connect %2, %rAddr : !firrtl.uint<4>, !firrtl.uint<4>
    %3 = firrtl.subfield %memory_r("data") : (!firrtl.bundle<addr: uint<4>, en: uint<1>, clk: clock, data flip: bundle<a: uint<8>, b: uint<8>>>) -> !firrtl.bundle<a: uint<8>, b: uint<8>>
    firrtl.connect %rData, %3 : !firrtl.bundle<a: uint<8>, b: uint<8>>, !firrtl.bundle<a: uint<8>, b: uint<8>>
    %4 = firrtl.subfield %memory_w("clk") : (!firrtl.bundle<addr: uint<4>, en: uint<1>, clk: clock, data: bundle<a: uint<8>, b: uint<8>>, mask: bundle<a: uint<1>, b: uint<1>>>) -> !firrtl.clock
    firrtl.connect %4, %clock : !firrtl.clock, !firrtl.clock
    %5 = firrtl.subfield %memory_w("en") : (!firrtl.bundle<addr: uint<4>, en: uint<1>, clk: clock, data: bundle<a: uint<8>, b: uint<8>>, mask: bundle<a: uint<1>, b: uint<1>>>) -> !firrtl.uint<1>
    firrtl.connect %5, %wEn : !firrtl.uint<1>, !firrtl.uint<1>
    %6 = firrtl.subfield %memory_w("addr") : (!firrtl.bundle<addr: uint<4>, en: uint<1>, clk: clock, data: bundle<a: uint<8>, b: uint<8>>, mask: bundle<a: uint<1>, b: uint<1>>>) -> !firrtl.uint<4>
    firrtl.connect %6, %wAddr : !firrtl.uint<4>, !firrtl.uint<4>
    %7 = firrtl.subfield %memory_w("mask") : (!firrtl.bundle<addr: uint<4>, en: uint<1>, clk: clock, data: bundle<a: uint<8>, b: uint<8>>, mask: bundle<a: uint<1>, b: uint<1>>>) -> !firrtl.bundle<a: uint<1>, b: uint<1>>
    firrtl.connect %7, %wMask : !firrtl.bundle<a: uint<1>, b: uint<1>>, !firrtl.bundle<a: uint<1>, b: uint<1>>
    %8 = firrtl.subfield %memory_w("data") : (!firrtl.bundle<addr: uint<4>, en: uint<1>, clk: clock, data: bundle<a: uint<8>, b: uint<8>>, mask: bundle<a: uint<1>, b: uint<1>>>) -> !firrtl.bundle<a: uint<8>, b: uint<8>>
    firrtl.connect %8, %wData : !firrtl.bundle<a: uint<8>, b: uint<8>>, !firrtl.bundle<a: uint<8>, b: uint<8>>

    // COM: ---------------------------------------------------------------------------------
    // COM: Split memory "a" should exist
    // CHECK: %[[MEMORY_A_R:.+]], %[[MEMORY_A_W:.+]] = firrtl.mem {{.+}} data: uint<8>, mask: uint<1>
    // COM: Split memory "b" should exist
    // CHECK: %[[MEMORY_B_R:.+]], %[[MEMORY_B_W:.+]] = firrtl.mem {{.+}} data: uint<8>, mask: uint<1>
    // COM: ---------------------------------------------------------------------------------
    // COM: Read port
    // CHECK-DAG: %[[MEMORY_A_R_ADDR:.+]] = firrtl.subfield %[[MEMORY_A_R]]("addr")
    // CHECK: firrtl.connect %[[MEMORY_A_R_ADDR]],
    // CHECK-DAG: %[[MEMORY_A_R_EN:.+]] = firrtl.subfield %[[MEMORY_A_R]]("en")
    // CHECK: firrtl.connect %[[MEMORY_A_R_EN]],
    // CHECK-DAG: %[[MEMORY_A_R_CLK:.+]] = firrtl.subfield %[[MEMORY_A_R]]("clk")
    // CHECK: firrtl.connect %[[MEMORY_A_R_CLK]],
    // CHECK: %[[MEMORY_A_R_DATA:.+]] = firrtl.subfield %[[MEMORY_A_R]]("data")
    // CHECK: firrtl.connect %[[WIRE_A_R_DATA:.+]], %[[MEMORY_A_R_DATA]] : 
    // COM: ---------------------------------------------------------------------------------
    // COM: Write Port
    // CHECK-DAG: %[[MEMORY_A_W_ADDR:.+]] = firrtl.subfield %[[MEMORY_A_W]]("addr")
    // CHECK: firrtl.connect %[[MEMORY_A_W_ADDR]], %[[MEMORY_W_ADDR:.+]] :
    // CHECK-DAG: %[[MEMORY_A_W_EN:.+]] = firrtl.subfield %[[MEMORY_A_W]]("en")
    // CHECK: firrtl.connect %[[MEMORY_A_W_EN]], %[[MEMORY_W_EN:.+]] :
    // CHECK-DAG: %[[MEMORY_A_W_CLK:.+]] = firrtl.subfield %[[MEMORY_A_W]]("clk")
    // CHECK: firrtl.connect %[[MEMORY_A_W_CLK]], %[[MEMORY_W_CLK:.+]] :
    // CHECK: %[[MEMORY_A_W_DATA:.+]] = firrtl.subfield %[[MEMORY_A_W]]("data")
    // CHECK: %[[MEMORY_A_W_MASK:.+]] = firrtl.subfield %[[MEMORY_A_W]]("mask")
    // COM: ---------------------------------------------------------------------------------
    // COM: ---------------------------------------------------------------------------------
    // COM: Read port
    // CHECK: %[[MEMORY_B_R_ADDR:.+]] = firrtl.subfield %[[MEMORY_B_R]]("addr")
    // CHECK: firrtl.connect %[[MEMORY_B_R_ADDR]], %[[MEMORY_R_ADDR:.+]] :
    // CHECK: %[[MEMORY_B_R_EN:.+]] = firrtl.subfield %[[MEMORY_B_R]]("en")
    // CHECK: firrtl.connect %[[MEMORY_B_R_EN]], %[[MEMORY_R_EN:.+]] :
    // CHECK: %[[MEMORY_B_R_CLK:.+]] = firrtl.subfield %[[MEMORY_B_R]]("clk")
    // CHECK: firrtl.connect %[[MEMORY_B_R_CLK]], %[[MEMORY_R_CLK:.+]] :
    // CHECK: %[[MEMORY_B_R_DATA:.+]] = firrtl.subfield %[[MEMORY_B_R]]("data")
    // CHECK: firrtl.connect %[[WIRE_B_R_DATA:.+]], %[[MEMORY_B_R_DATA]] : 
    // COM: ---------------------------------------------------------------------------------
    // COM: Write port
    // CHECK: %[[MEMORY_B_W_ADDR:.+]] = firrtl.subfield %[[MEMORY_B_W]]("addr")
    // CHECK: firrtl.connect %[[MEMORY_B_W_ADDR]], %[[MEMORY_W_ADDR:.+]] :
    // CHECK: %[[MEMORY_B_W_EN:.+]] = firrtl.subfield %[[MEMORY_B_W]]("en")
    // CHECK: firrtl.connect %[[MEMORY_B_W_EN]], %[[MEMORY_W_EN]] :
    // CHECK: %[[MEMORY_B_W_CLK:.+]] = firrtl.subfield %[[MEMORY_B_W]]("clk")
    // CHECK: firrtl.connect %[[MEMORY_B_W_CLK]], %[[MEMORY_W_CLK]] :
    // CHECK: %[[MEMORY_B_W_DATA:.+]] = firrtl.subfield %[[MEMORY_B_W]]("data")
    // CHECK: firrtl.connect %[[MEMORY_B_W_DATA]]
    // CHECK: %[[MEMORY_B_W_MASK:.+]] = firrtl.subfield %[[MEMORY_B_W]]("mask")
    // CHECK-NEXT: firrtl.connect %[[MEMORY_B_W_MASK]], %{{.+}} :
    // COM: ---------------------------------------------------------------------------------
    // COM: Connections to module ports
    // CHECK-NEXT: firrtl.connect %[[MEMORY_R_CLK]], %clock
    // CHECK: firrtl.connect %[[MEMORY_R_EN]], %rEn
    // CHECK: firrtl.connect %[[MEMORY_R_ADDR]], %rAddr
    // CHECK: firrtl.connect %rData_a, %[[WIRE_A_R_DATA]]
    // CHECK: firrtl.connect %rData_b, %[[WIRE_B_R_DATA]]
    // CHECK: firrtl.connect %[[MEMORY_W_CLK]], %clock
    // CHECK: firrtl.connect %[[MEMORY_W_EN]], %wEn
    // CHECK: firrtl.connect %[[MEMORY_W_ADDR]], %wAddr
    // CHECK: firrtl.connect %{{.+}}, %wMask_a
    // CHECK: firrtl.connect %{{.+}}, %wMask_b
    // CHECK: firrtl.connect %{{.+}}, %wData_a
    // CHECK: firrtl.connect %{{.+}}, %wData_b

  }

// COM: Test that a memory with a readwrite port is split into 1r1w
//
// circuit Foo:
//  module Foo:
//    input clock: Clock
//    input rwEn: UInt<1>
//    input rwMode: UInt<1>
//    input rwAddr: UInt<4>
//    input rwMask: UInt<1>
//    input rwDataIn: UInt<8>
//    output rwDataOut: UInt<8>
//
//    mem memory:
//      data-type => UInt<8>
//      depth => 16
//      readwriter => rw
//      read-latency => 0
//      write-latency => 1
//      read-under-write => undefined
//
//    memory.rw.clk <= clock
//    memory.rw.en <= rwEn
//    memory.rw.addr <= rwAddr
//    memory.rw.wmode <= rwMode
//    memory.rw.wmask <= rwMask
//    memory.rw.wdata <= rwDataIn
//    rwDataOut <= memory.rw.rdata

  firrtl.module @MemoryRWSplit(in %clock: !firrtl.clock, in %rwEn: !firrtl.uint<1>, in %rwMode: !firrtl.uint<1>, in %rwAddr: !firrtl.uint<4>, in %rwMask: !firrtl.uint<1>, in %rwDataIn: !firrtl.uint<8>, out %rwDataOut: !firrtl.uint<8>) {
    %memory_rw = firrtl.mem Undefined {depth = 16 : i64, name = "memory", portNames = ["rw"], readLatency = 0 : i32, writeLatency = 1 : i32} : !firrtl.bundle<addr: uint<4>, en: uint<1>, clk: clock, wmode: uint<1>, rdata flip: uint<8>, wdata: uint<8>, wmask: uint<1>>
    %0 = firrtl.subfield %memory_rw("clk") : (!firrtl.bundle<addr: uint<4>, en: uint<1>, clk: clock, wmode: uint<1>, rdata flip: uint<8>, wdata: uint<8>, wmask: uint<1>>) -> !firrtl.clock
    firrtl.connect %0, %clock : !firrtl.clock, !firrtl.clock
    %1 = firrtl.subfield %memory_rw("en") : (!firrtl.bundle<addr: uint<4>, en: uint<1>, clk: clock, wmode: uint<1>, rdata flip: uint<8>, wdata: uint<8>, wmask: uint<1>>) -> !firrtl.uint<1>
    firrtl.connect %1, %rwEn : !firrtl.uint<1>, !firrtl.uint<1>
    %2 = firrtl.subfield %memory_rw("addr") : (!firrtl.bundle<addr: uint<4>, en: uint<1>, clk: clock, wmode: uint<1>, rdata flip: uint<8>, wdata: uint<8>, wmask: uint<1>>) -> !firrtl.uint<4>
    firrtl.connect %2, %rwAddr : !firrtl.uint<4>, !firrtl.uint<4>
    %3 = firrtl.subfield %memory_rw("wmode") : (!firrtl.bundle<addr: uint<4>, en: uint<1>, clk: clock, wmode: uint<1>, rdata flip: uint<8>, wdata: uint<8>, wmask: uint<1>>) -> !firrtl.uint<1>
    firrtl.connect %3, %rwMode : !firrtl.uint<1>, !firrtl.uint<1>
    %4 = firrtl.subfield %memory_rw("wmask") : (!firrtl.bundle<addr: uint<4>, en: uint<1>, clk: clock, wmode: uint<1>, rdata flip: uint<8>, wdata: uint<8>, wmask: uint<1>>) -> !firrtl.uint<1>
    firrtl.connect %4, %rwMask : !firrtl.uint<1>, !firrtl.uint<1>
    %5 = firrtl.subfield %memory_rw("wdata") : (!firrtl.bundle<addr: uint<4>, en: uint<1>, clk: clock, wmode: uint<1>, rdata flip: uint<8>, wdata: uint<8>, wmask: uint<1>>) -> !firrtl.uint<8>
    firrtl.connect %5, %rwDataIn : !firrtl.uint<8>, !firrtl.uint<8>
    %6 = firrtl.subfield %memory_rw("rdata") : (!firrtl.bundle<addr: uint<4>, en: uint<1>, clk: clock, wmode: uint<1>, rdata flip: uint<8>, wdata: uint<8>, wmask: uint<1>>) -> !firrtl.uint<8>
    firrtl.connect %rwDataOut, %6 : !firrtl.uint<8>, !firrtl.uint<8>
  }




  firrtl.module @MemoryRWSplitUnique() {
    %memory_rw, %memory_rw_r, %memory_rw_w = firrtl.mem Undefined {depth = 16 : i64, name = "memory", portNames = ["rw", "rw_r", "rw_w"], readLatency = 0 : i32, writeLatency = 1 : i32} : !firrtl.bundle<addr: uint<4>, en: uint<1>, clk: clock, wmode: uint<1>, rdata flip: uint<8>, wdata: uint<8>, wmask: uint<1>>, !firrtl.bundle<addr: uint<4>, en: uint<1>, clk: clock, data flip: uint<8>>, !firrtl.bundle<addr: uint<4>, en: uint<1>, clk: clock, data: uint<8>, mask: uint<1>>
  }


// https://github.com/llvm/circt/issues/593

    firrtl.module @mod_2(in %clock: !firrtl.clock, in %inp_a: !firrtl.bundle<inp_d: uint<14>>) {
    }
    firrtl.module @top_mod(in %clock: !firrtl.clock) {
      %U0_clock, %U0_inp_a = firrtl.instance @mod_2 {name = "U0"} : !firrtl.clock, !firrtl.bundle<inp_d: uint<14>>
      %0 = firrtl.invalidvalue : !firrtl.clock
      firrtl.connect %U0_clock, %0 : !firrtl.clock, !firrtl.clock
      %1 = firrtl.invalidvalue : !firrtl.bundle<inp_d: uint<14>>
      firrtl.connect %U0_inp_a, %1 : !firrtl.bundle<inp_d: uint<14>>, !firrtl.bundle<inp_d: uint<14>>
    }
 


//CHECK-LABEL:     firrtl.module @mod_2(in %clock: !firrtl.clock, in %inp_a_inp_d: !firrtl.uint<14>) 
//CHECK:    firrtl.module @top_mod(in %clock: !firrtl.clock)
//CHECK-NEXT:      %U0_clock, %U0_inp_a_inp_d = firrtl.instance @mod_2 {name = "U0"} : !firrtl.clock, !firrtl.uint<14>
//CHECK-NEXT:      %invalid_clock = firrtl.invalidvalue : !firrtl.clock
//CHECK-NEXT:      firrtl.connect %U0_clock, %invalid_clock : !firrtl.clock, !firrtl.clock
//CHECK-NEXT:      %invalid_ui14 = firrtl.invalidvalue : !firrtl.uint<14>
//CHECK-NEXT:      firrtl.connect %U0_inp_a_inp_d, %invalid_ui14 : !firrtl.uint<14>, !firrtl.uint<14>

// https://github.com/llvm/circt/issues/661

// COM: This test is just checking that the following doesn't error.
    // CHECK-LABEL: firrtl.module @Issue661
    firrtl.module @Issue661(in %clock: !firrtl.clock) {
      %head_MPORT_2, %head_MPORT_6 = firrtl.mem Undefined {depth = 20 : i64, name = "head", portNames = ["MPORT_2", "MPORT_6"], readLatency = 0 : i32, writeLatency = 1 : i32}
      : !firrtl.bundle<addr: uint<5>, en: uint<1>, clk: clock, data: uint<5>, mask: uint<1>>,
        !firrtl.bundle<addr: uint<5>, en: uint<1>, clk: clock, data: uint<5>, mask: uint<1>>
      %127 = firrtl.subfield %head_MPORT_6("clk") : (!firrtl.bundle<addr: uint<5>, en: uint<1>, clk: clock, data: uint<5>, mask: uint<1>>) -> !firrtl.clock
    }

// Check that a non-bundled mux ops are untouched.
    // check-label: firrtl.module @Mux
    firrtl.module @Mux(in %p: !firrtl.uint<1>, in %a: !firrtl.uint<1>, in %b: !firrtl.uint<1>, out %c: !firrtl.uint<1>) {
      // check-next: %0 = firrtl.mux(%p, %a, %b) : (!firrtl.uint<1>, !firrtl.uint<1>, !firrtl.uint<1>) -> !firrtl.uint<1>
      // check-next: firrtl.connect %c, %0 : !firrtl.uint<1>, !firrtl.uint<1>
      %0 = firrtl.mux(%p, %a, %b) : (!firrtl.uint<1>, !firrtl.uint<1>, !firrtl.uint<1>) -> !firrtl.uint<1>
      firrtl.connect %c, %0 : !firrtl.uint<1>, !firrtl.uint<1>
    }
    // CHECK-LABEL: firrtl.module @MuxBundle
    firrtl.module @MuxBundle(in %p: !firrtl.uint<1>, in %a: !firrtl.bundle<a: uint<1>>, in %b: !firrtl.bundle<a: uint<1>>, out %c: !firrtl.bundle<a: uint<1>>) {
      // CHECK-NEXT: %0 = firrtl.mux(%p, %a_a, %b_a) : (!firrtl.uint<1>, !firrtl.uint<1>, !firrtl.uint<1>) -> !firrtl.uint<1>
      // CHECK-NEXT: firrtl.connect %c_a, %0 : !firrtl.uint<1>, !firrtl.uint<1>
      %0 = firrtl.mux(%p, %a, %b) : (!firrtl.uint<1>, !firrtl.bundle<a: uint<1>>, !firrtl.bundle<a: uint<1>>) -> !firrtl.bundle<a: uint<1>>
      firrtl.connect %c, %0 : !firrtl.bundle<a: uint<1>>, !firrtl.bundle<a: uint<1>>
    }

    // CHECK-LABEL: firrtl.module @NodeBundle
    firrtl.module @NodeBundle(in %a: !firrtl.bundle<a: uint<1>>, out %b: !firrtl.uint<1>) {
      // CHECK-NEXT: %n_a = firrtl.node %a_a  : !firrtl.uint<1>
      // CHECK-NEXT: firrtl.connect %b, %n_a : !firrtl.uint<1>, !firrtl.uint<1>
      %n = firrtl.node %a : !firrtl.bundle<a: uint<1>>
      %n_a = firrtl.subfield %n("a") : (!firrtl.bundle<a: uint<1>>) -> !firrtl.uint<1>
      firrtl.connect %b, %n_a : !firrtl.uint<1>, !firrtl.uint<1>
    }

    // CHECK-LABEL: firrtl.module @RegBundle(in %a_a: !firrtl.uint<1>, in %clk: !firrtl.clock, out %b_a: !firrtl.uint<1>)
    firrtl.module @RegBundle(in %a: !firrtl.bundle<a: uint<1>>, in %clk: !firrtl.clock, out %b: !firrtl.bundle<a: uint<1>>) {
      // CHECK-NEXT: %x_a = firrtl.reg %clk : (!firrtl.clock) -> !firrtl.uint<1>
      // CHECK-NEXT: firrtl.connect %x_a, %a_a : !firrtl.uint<1>, !firrtl.uint<1>
      // CHECK-NEXT: firrtl.connect %b_a, %x_a : !firrtl.uint<1>, !firrtl.uint<1>
      %x = firrtl.reg %clk {name = "x"} : (!firrtl.clock) -> !firrtl.bundle<a: uint<1>>
      %0 = firrtl.subfield %x("a") : (!firrtl.bundle<a: uint<1>>) -> !firrtl.uint<1>
      %1 = firrtl.subfield %a("a") : (!firrtl.bundle<a: uint<1>>) -> !firrtl.uint<1>
      firrtl.connect %0, %1 : !firrtl.uint<1>, !firrtl.uint<1>
      %2 = firrtl.subfield %b("a") : (!firrtl.bundle<a: uint<1>>) -> !firrtl.uint<1>
      %3 = firrtl.subfield %x("a") : (!firrtl.bundle<a: uint<1>>) -> !firrtl.uint<1>
      firrtl.connect %2, %3 : !firrtl.uint<1>, !firrtl.uint<1>
    }

    // CHECK-LABEL: firrtl.module @RegBundleWithBulkConnect(in %a_a: !firrtl.uint<1>, in %clk: !firrtl.clock, out %b_a: !firrtl.uint<1>)
    firrtl.module @RegBundleWithBulkConnect(in %a: !firrtl.bundle<a: uint<1>>, in %clk: !firrtl.clock, out %b: !firrtl.bundle<a: uint<1>>) {
      // CHECK-NEXT: %x_a = firrtl.reg %clk : (!firrtl.clock) -> !firrtl.uint<1>
      // CHECK-NEXT: firrtl.connect %x_a, %a_a : !firrtl.uint<1>, !firrtl.uint<1>
      // CHECK-NEXT: firrtl.connect %b_a, %x_a : !firrtl.uint<1>, !firrtl.uint<1>
      %x = firrtl.reg %clk {name = "x"} : (!firrtl.clock) -> !firrtl.bundle<a: uint<1>>
      firrtl.connect %x, %a : !firrtl.bundle<a: uint<1>>, !firrtl.bundle<a: uint<1>>
      firrtl.connect %b, %x : !firrtl.bundle<a: uint<1>>, !firrtl.bundle<a: uint<1>>
    }

    // CHECK-LABEL: firrtl.module @WireBundle(in %a_a: !firrtl.uint<1>,  out %b_a: !firrtl.uint<1>)
    firrtl.module @WireBundle(in %a: !firrtl.bundle<a: uint<1>>,  out %b: !firrtl.bundle<a: uint<1>>) {
      // CHECK-NEXT: %x_a = firrtl.wire  : !firrtl.uint<1>
      // CHECK-NEXT: firrtl.connect %x_a, %a_a : !firrtl.uint<1>, !firrtl.uint<1>
      // CHECK-NEXT: firrtl.connect %b_a, %x_a : !firrtl.uint<1>, !firrtl.uint<1>
      %x = firrtl.wire : !firrtl.bundle<a: uint<1>>
      %0 = firrtl.subfield %x("a") : (!firrtl.bundle<a: uint<1>>) -> !firrtl.uint<1>
      %1 = firrtl.subfield %a("a") : (!firrtl.bundle<a: uint<1>>) -> !firrtl.uint<1>
      firrtl.connect %0, %1 : !firrtl.uint<1>, !firrtl.uint<1>
      %2 = firrtl.subfield %b("a") : (!firrtl.bundle<a: uint<1>>) -> !firrtl.uint<1>
      %3 = firrtl.subfield %x("a") : (!firrtl.bundle<a: uint<1>>) -> !firrtl.uint<1>
      firrtl.connect %2, %3 : !firrtl.uint<1>, !firrtl.uint<1>
    }

  // CHECK-LABEL: firrtl.module @WireBundlesWithBulkConnect
  firrtl.module @WireBundlesWithBulkConnect(in %source: !firrtl.bundle<valid: uint<1>, ready flip: uint<1>, data: uint<64>>,
                             out %sink: !firrtl.bundle<valid: uint<1>, ready flip: uint<1>, data: uint<64>>) {
    // CHECK: %w_valid = firrtl.wire  : !firrtl.uint<1>
    // CHECK: %w_ready = firrtl.wire  : !firrtl.uint<1>
    // CHECK: %w_data = firrtl.wire  : !firrtl.uint<64>
    %w = firrtl.wire : !firrtl.bundle<valid: uint<1>, ready flip: uint<1>, data: uint<64>>
    // CHECK: firrtl.connect %w_valid, %source_valid : !firrtl.uint<1>, !firrtl.uint<1>
    // CHECK: firrtl.connect %source_ready, %w_ready : !firrtl.uint<1>, !firrtl.uint<1>
    // CHECK: firrtl.connect %w_data, %source_data : !firrtl.uint<64>, !firrtl.uint<64>
    firrtl.connect %w, %source : !firrtl.bundle<valid: uint<1>, ready flip: uint<1>, data: uint<64>>, !firrtl.bundle<valid: uint<1>, ready flip: uint<1>, data: uint<64>>
    // CHECK: firrtl.connect %sink_valid, %w_valid : !firrtl.uint<1>, !firrtl.uint<1>
    // CHECK: firrtl.connect %w_ready, %sink_ready : !firrtl.uint<1>, !firrtl.uint<1>
    // CHECK: firrtl.connect %sink_data, %w_data : !firrtl.uint<64>, !firrtl.uint<64>
    firrtl.connect %sink, %w : !firrtl.bundle<valid: uint<1>, ready flip: uint<1>, data: uint<64>>, !firrtl.bundle<valid: uint<1>, ready flip: uint<1>, data: uint<64>>
  }

// COM: Test vector lowering
  firrtl.module @LowerVectors(in %a: !firrtl.vector<uint<1>, 2>, out %b: !firrtl.vector<uint<1>, 2>) {
    firrtl.connect %b, %a: !firrtl.vector<uint<1>, 2>, !firrtl.vector<uint<1>, 2>
  }
  // CHECK-LABEL: firrtl.module @LowerVectors(in %a_0: !firrtl.uint<1>, in %a_1: !firrtl.uint<1>, out %b_0: !firrtl.uint<1>, out %b_1: !firrtl.uint<1>)
  // CHECK: firrtl.connect %b_0, %a_0
  // CHECK: firrtl.connect %b_1, %a_1

// COM: Test vector of bundles lowering
  // CHECK-LABEL: firrtl.module @LowerVectorsOfBundles(in %in_0_a: !firrtl.uint<1>, out %in_0_b: !firrtl.uint<1>, in %in_1_a: !firrtl.uint<1>, out %in_1_b: !firrtl.uint<1>, out %out_0_a: !firrtl.uint<1>, in %out_0_b: !firrtl.uint<1>, out %out_1_a: !firrtl.uint<1>, in %out_1_b: !firrtl.uint<1>)
  firrtl.module @LowerVectorsOfBundles(in %in: !firrtl.vector<bundle<a : uint<1>, b  flip: uint<1>>, 2>,
                                       out %out: !firrtl.vector<bundle<a : uint<1>, b  flip: uint<1>>, 2>) {
    // CHECK: firrtl.connect %out_0_a, %in_0_a : !firrtl.uint<1>, !firrtl.uint<1>
    // CHECK: firrtl.connect %in_0_b, %out_0_b : !firrtl.uint<1>, !firrtl.uint<1>
    // CHECK: firrtl.connect %out_1_a, %in_1_a : !firrtl.uint<1>, !firrtl.uint<1>
    // CHECK: firrtl.connect %in_1_b, %out_1_b : !firrtl.uint<1>, !firrtl.uint<1>
    firrtl.connect %out, %in: !firrtl.vector<bundle<a : uint<1>, b flip: uint<1>>, 2>, !firrtl.vector<bundle<a : uint<1>, b flip: uint<1>>, 2>
  }

  // CHECK-LABEL: firrtl.extmodule @ExternalModule(in %source_valid: !firrtl.uint<1>, out %source_ready: !firrtl.uint<1>, in %source_data: !firrtl.uint<64>)
  firrtl.extmodule @ExternalModule(in %source: !firrtl.bundle<valid: uint<1>, ready flip: uint<1>, data: uint<64>> )
  firrtl.module @Test() {
    // CHECK:  %inst_source_valid, %inst_source_ready, %inst_source_data = firrtl.instance @ExternalModule  {name = ""} : !firrtl.uint<1>, !firrtl.uint<1>, !firrtl.uint<64>
    %inst_source = firrtl.instance @ExternalModule {name = ""} : !firrtl.bundle<valid: uint<1>, ready flip: uint<1>, data: uint<64>>
  }

// Test RegResetOp lowering
  // CHECK-LABEL: firrtl.module @LowerRegResetOp
  firrtl.module @LowerRegResetOp(in %clock: !firrtl.clock, in %reset: !firrtl.uint<1>, in %a_d: !firrtl.vector<uint<1>, 2>, out %a_q: !firrtl.vector<uint<1>, 2>) {
    %c0_ui1 = firrtl.constant 0 : !firrtl.uint<1>
    %init = firrtl.wire  : !firrtl.vector<uint<1>, 2>
    %0 = firrtl.subindex %init[0] : !firrtl.vector<uint<1>, 2>
    firrtl.connect %0, %c0_ui1 : !firrtl.uint<1>, !firrtl.uint<1>
    %1 = firrtl.subindex %init[1] : !firrtl.vector<uint<1>, 2>
    firrtl.connect %1, %c0_ui1 : !firrtl.uint<1>, !firrtl.uint<1>
    %r = firrtl.regreset %clock, %reset, %init {name = "r"} : (!firrtl.clock, !firrtl.uint<1>, !firrtl.vector<uint<1>, 2>) -> !firrtl.vector<uint<1>, 2>
    firrtl.connect %r, %a_d : !firrtl.vector<uint<1>, 2>, !firrtl.vector<uint<1>, 2>
    firrtl.connect %a_q, %r : !firrtl.vector<uint<1>, 2>, !firrtl.vector<uint<1>, 2>
  }
  // CHECK:   %c0_ui1 = firrtl.constant 0 : !firrtl.uint<1>
  // CHECK:   %init_0 = firrtl.wire  : !firrtl.uint<1>
  // CHECK:   %init_1 = firrtl.wire  : !firrtl.uint<1>
  // CHECK:   firrtl.connect %init_0, %c0_ui1 : !firrtl.uint<1>, !firrtl.uint<1>
  // CHECK:   firrtl.connect %init_1, %c0_ui1 : !firrtl.uint<1>, !firrtl.uint<1>
  // CHECK:   %r_0 = firrtl.regreset %clock, %reset, %init_0 : (!firrtl.clock, !firrtl.uint<1>, !firrtl.uint<1>) -> !firrtl.uint<1>
  // CHECK:   %r_1 = firrtl.regreset %clock, %reset, %init_1 : (!firrtl.clock, !firrtl.uint<1>, !firrtl.uint<1>) -> !firrtl.uint<1>
  // CHECK:   firrtl.connect %r_0, %a_d_0 : !firrtl.uint<1>, !firrtl.uint<1>
  // CHECK:   firrtl.connect %r_1, %a_d_1 : !firrtl.uint<1>, !firrtl.uint<1>
  // CHECK:   firrtl.connect %a_q_0, %r_0 : !firrtl.uint<1>, !firrtl.uint<1>
  // CHECK:   firrtl.connect %a_q_1, %r_1 : !firrtl.uint<1>, !firrtl.uint<1>

// Test RegResetOp lowering without name attribute
// https://github.com/llvm/circt/issues/795
  // CHECK-LABEL: firrtl.module @LowerRegResetOpNoName
  firrtl.module @LowerRegResetOpNoName(in %clock: !firrtl.clock, in %reset: !firrtl.uint<1>, in %a_d: !firrtl.vector<uint<1>, 2>, out %a_q: !firrtl.vector<uint<1>, 2>) {
    %c0_ui1 = firrtl.constant 0 : !firrtl.uint<1>
    %init = firrtl.wire  : !firrtl.vector<uint<1>, 2>
    %0 = firrtl.subindex %init[0] : !firrtl.vector<uint<1>, 2>
    firrtl.connect %0, %c0_ui1 : !firrtl.uint<1>, !firrtl.uint<1>
    %1 = firrtl.subindex %init[1] : !firrtl.vector<uint<1>, 2>
    firrtl.connect %1, %c0_ui1 : !firrtl.uint<1>, !firrtl.uint<1>
    %r = firrtl.regreset %clock, %reset, %init {name = ""} : (!firrtl.clock, !firrtl.uint<1>, !firrtl.vector<uint<1>, 2>) -> !firrtl.vector<uint<1>, 2>
    firrtl.connect %r, %a_d : !firrtl.vector<uint<1>, 2>, !firrtl.vector<uint<1>, 2>
    firrtl.connect %a_q, %r : !firrtl.vector<uint<1>, 2>, !firrtl.vector<uint<1>, 2>
  }
  // CHECK:   %c0_ui1 = firrtl.constant 0 : !firrtl.uint<1>
  // CHECK:   %init_0 = firrtl.wire  : !firrtl.uint<1>
  // CHECK:   %init_1 = firrtl.wire  : !firrtl.uint<1>
  // CHECK:   firrtl.connect %init_0, %c0_ui1 : !firrtl.uint<1>, !firrtl.uint<1>
  // CHECK:   firrtl.connect %init_1, %c0_ui1 : !firrtl.uint<1>, !firrtl.uint<1>
  // CHECK:   %0 = firrtl.regreset %clock, %reset, %init_0 : (!firrtl.clock, !firrtl.uint<1>, !firrtl.uint<1>) -> !firrtl.uint<1>
  // CHECK:   %1 = firrtl.regreset %clock, %reset, %init_1 : (!firrtl.clock, !firrtl.uint<1>, !firrtl.uint<1>) -> !firrtl.uint<1>
  // CHECK:   firrtl.connect %0, %a_d_0 : !firrtl.uint<1>, !firrtl.uint<1>
  // CHECK:   firrtl.connect %1, %a_d_1 : !firrtl.uint<1>, !firrtl.uint<1>
  // CHECK:   firrtl.connect %a_q_0, %0 : !firrtl.uint<1>, !firrtl.uint<1>
  // CHECK:   firrtl.connect %a_q_1, %1 : !firrtl.uint<1>, !firrtl.uint<1>

// Test RegOp lowering without name attribute
// https://github.com/llvm/circt/issues/795
  // CHECK-LABEL: firrtl.module @lowerRegOpNoName
  firrtl.module @lowerRegOpNoName(in %clock: !firrtl.clock, in %a_d: !firrtl.vector<uint<1>, 2>, out %a_q: !firrtl.vector<uint<1>, 2>) {
    %r = firrtl.reg %clock {name = ""} : (!firrtl.clock) -> !firrtl.vector<uint<1>, 2>
      firrtl.connect %r, %a_d : !firrtl.vector<uint<1>, 2>, !firrtl.vector<uint<1>, 2>
      firrtl.connect %a_q, %r : !firrtl.vector<uint<1>, 2>, !firrtl.vector<uint<1>, 2>
  }
 // CHECK:    %0 = firrtl.reg %clock : (!firrtl.clock) -> !firrtl.uint<1>
 // CHECK:    %1 = firrtl.reg %clock : (!firrtl.clock) -> !firrtl.uint<1>
 // CHECK:    firrtl.connect %0, %a_d_0 : !firrtl.uint<1>, !firrtl.uint<1>
 // CHECK:    firrtl.connect %1, %a_d_1 : !firrtl.uint<1>, !firrtl.uint<1>
 // CHECK:    firrtl.connect %a_q_0, %0 : !firrtl.uint<1>, !firrtl.uint<1>
 // CHECK:    firrtl.connect %a_q_1, %1 : !firrtl.uint<1>, !firrtl.uint<1>

// Test that InstanceOp Annotations are copied to the new instance.
  firrtl.module @Bar(out %a: !firrtl.vector<uint<1>, 2>) {
    %0 = firrtl.invalidvalue : !firrtl.vector<uint<1>, 2>
    firrtl.connect %a, %0 : !firrtl.vector<uint<1>, 2>, !firrtl.vector<uint<1>, 2>
  }
  firrtl.module @AnnotationsInstanceOp() {
    %bar_a = firrtl.instance @Bar  {annotations = [{a = "a"}], name = "bar"} : !firrtl.vector<uint<1>, 2>
  }
  // CHECK: firrtl.instance
  // CHECK-SAME: annotations = [{a = "a"}]

// Test that MemOp Annotations are copied to lowered MemOps.
  // CHECK-LABEL: firrtl.module @AnnotationsMemOp
  firrtl.module @AnnotationsMemOp() {
    %bar_r, %bar_w = firrtl.mem Undefined  {annotations = [{a = "a"}], depth = 16 : i64, name = "bar", portNames = ["r", "w"], readLatency = 0 : i32, writeLatency = 1 : i32} : !firrtl.bundle<addr: uint<4>, en: uint<1>, clk: clock, data flip: vector<uint<8>, 2>>, !firrtl.bundle<addr: uint<4>, en: uint<1>, clk: clock, data: vector<uint<8>, 2>, mask: vector<uint<1>, 2>>
  }
  // CHECK: firrtl.mem
  // CHECK-SAME: annotations = [{a = "a"}]
  // CHECK: firrtl.mem
  // CHECK-SAME: annotations = [{a = "a"}]

// Test that WireOp Annotations are copied to lowered WireOps.
  // CHECK-LABEL: firrtl.module @AnnotationsWireOp
  firrtl.module @AnnotationsWireOp() {
    %bar = firrtl.wire  {annotations = [{a = "a"}]} : !firrtl.vector<uint<1>, 2>
  }
  // CHECK: firrtl.wire
  // CHECK-SAME: annotations = [{a = "a"}]
  // CHECK: firrtl.wire
  // CHECK-SAME: annotations = [{a = "a"}]


// Test that Reg/RegResetOp Annotations are copied to lowered registers.
  // CHECK-LABEL: firrtl.module @AnnotationsRegOp
  firrtl.module @AnnotationsRegOp(in %clock: !firrtl.clock, in %reset: !firrtl.uint<1>) {
    %bazInit = firrtl.wire  : !firrtl.vector<uint<1>, 2>
    %0 = firrtl.subindex %bazInit[0] : !firrtl.vector<uint<1>, 2>
    %c0_ui1 = firrtl.constant 0 : !firrtl.uint<1>
    firrtl.connect %0, %c0_ui1 : !firrtl.uint<1>, !firrtl.uint<1>
    %1 = firrtl.subindex %bazInit[1] : !firrtl.vector<uint<1>, 2>
    firrtl.connect %1, %c0_ui1 : !firrtl.uint<1>, !firrtl.uint<1>
    %bar = firrtl.reg %clock  {annotations = [{a = "a"}], name = "bar"} : (!firrtl.clock) -> !firrtl.vector<uint<1>, 2>
    %baz = firrtl.regreset %clock, %reset, %bazInit  {annotations = [{b = "b"}], name = "baz"} : (!firrtl.clock, !firrtl.uint<1>, !firrtl.vector<uint<1>, 2>) -> !firrtl.vector<uint<1>, 2>
  }
  // CHECK: firrtl.reg
  // CHECK-SAME: annotations = [{a = "a"}]
  // CHECK: firrtl.reg
  // CHECK-SAME: annotations = [{a = "a"}]
  // CHECK: firrtl.regreset
  // CHECK-SAME: annotations = [{b = "b"}]
  // CHECK: firrtl.regreset
  // CHECK-SAME: annotations = [{b = "b"}]

// Test that WhenOp with regions has its regions lowered.
  firrtl.module @WhenOp (in %p: !firrtl.uint<1>,
                         in %in : !firrtl.bundle<a: uint<1>, b: uint<1>>,
                         out %out : !firrtl.bundle<a: uint<1>, b: uint<1>>) {
    // No else region.
    firrtl.when %p {
      // CHECK: firrtl.connect %out_a, %in_a : !firrtl.uint<1>, !firrtl.uint<1>
      // CHECK: firrtl.connect %out_b, %in_b : !firrtl.uint<1>, !firrtl.uint<1>
      firrtl.connect %out, %in : !firrtl.bundle<a: uint<1>, b: uint<1>>, !firrtl.bundle<a: uint<1>, b: uint<1>>
    }

    // Else region.
    firrtl.when %p {
      // CHECK: firrtl.connect %out_a, %in_a : !firrtl.uint<1>, !firrtl.uint<1>
      // CHECK: firrtl.connect %out_b, %in_b : !firrtl.uint<1>, !firrtl.uint<1>
      firrtl.connect %out, %in : !firrtl.bundle<a: uint<1>, b: uint<1>>, !firrtl.bundle<a: uint<1>, b: uint<1>>
    } else {
      // CHECK: firrtl.connect %out_a, %in_a : !firrtl.uint<1>, !firrtl.uint<1>
      // CHECK: firrtl.connect %out_b, %in_b : !firrtl.uint<1>, !firrtl.uint<1>
      firrtl.connect %out, %in : !firrtl.bundle<a: uint<1>, b: uint<1>>, !firrtl.bundle<a: uint<1>, b: uint<1>>
    }
  }

// Test that subfield annotations on wire are lowred to appropriate instance based on target.
  firrtl.module @AnnotationsBundle() {
    %bar = firrtl.wire  {annotations = [{target = ["[1]", ".baz"], two}]} : !firrtl.vector<bundle<baz: uint<1>, qux: uint<1>>, 2>

      // TODO: Enable this
      // CHECK: %bar_0_baz = firrtl.wire  : !firrtl.uint<1>
      // CHECK: %bar_0_qux = firrtl.wire  : !firrtl.uint<1>
      // CHECK: %bar_1_baz = firrtl.wire  {annotations = [{two}]} : !firrtl.uint<1>
      // CHECK: %bar_1_qux = firrtl.wire  : !firrtl.uint<1>
  }

// Test that subfield annotations on reg are lowred to appropriate instance based on target.
  firrtl.module @AnnotationsBundle2(in %clock: !firrtl.clock) {
    %bar = firrtl.reg %clock  {annotations = [{target = ["[1]", ".baz"], two}]} : (!firrtl.clock) -> !firrtl.vector<bundle<baz: uint<1>, qux: uint<1>>, 2>

    // TODO: Enable this
    // CHECK: %bar_0_baz = firrtl.reg %clock  : (!firrtl.clock) -> !firrtl.uint<1>
    // CHECK: %bar_0_qux = firrtl.reg %clock  : (!firrtl.clock) -> !firrtl.uint<1>
    // CHECK: %bar_1_baz = firrtl.reg %clock  {annotations = [{two}]} : (!firrtl.clock) -> !firrtl.uint<1>
    // CHECK: %bar_1_qux = firrtl.reg %clock  : (!firrtl.clock) -> !firrtl.uint<1>
  }

// Test that subfield annotations on reg are lowred to appropriate instance based on target. Ignore un-flattened array targets
// circuit Foo: %[[{"one":null,"target":"~Foo|Foo>bar[0].qux[0]"},{"two":null,"target":"~Foo|Foo>bar[1].baz"},{"three":null,"target":"~Foo|Foo>bar[0].yes"} ]]

  firrtl.module @AnnotationsBundle3(in %clock: !firrtl.clock) {
    %bar = firrtl.reg %clock  {annotations = [{one, target = ["[0]", ".qux", "[0]"]}, {target = ["[1]", ".baz"], two}, {target = ["[0]", ".yes"], three}]} : (!firrtl.clock) -> !firrtl.vector<bundle<baz: vector<uint<1>, 2>, qux: vector<uint<1>, 2>, yes: bundle<a: uint<1>, b: uint<1>>>, 2>

    // TODO: Enable this
    // CHECK: %bar_0_baz_0 = firrtl.reg %clock  : (!firrtl.clock) -> !firrtl.uint<1>
    // CHECK: %bar_0_baz_1 = firrtl.reg %clock  : (!firrtl.clock) -> !firrtl.uint<1>
    // CHECK: %bar_0_qux_0 = firrtl.reg %clock  {annotations = [{one}]} : (!firrtl.clock) -> !firrtl.uint<1>
    // CHECK: %bar_0_qux_1 = firrtl.reg %clock  : (!firrtl.clock) -> !firrtl.uint<1>
    // CHECK: %bar_0_yes_a = firrtl.reg %clock  {annotations = [{three}]} : (!firrtl.clock) -> !firrtl.uint<1>
    // CHECK: %bar_0_yes_b = firrtl.reg %clock  {annotations = [{three}]} : (!firrtl.clock) -> !firrtl.uint<1>
    // CHECK: %bar_1_baz_0 = firrtl.reg %clock  {annotations = [{two}]} : (!firrtl.clock) -> !firrtl.uint<1>
    // CHECK: %bar_1_baz_1 = firrtl.reg %clock  {annotations = [{two}]} : (!firrtl.clock) -> !firrtl.uint<1>
    // CHECK: %bar_1_qux_0 = firrtl.reg %clock  : (!firrtl.clock) -> !firrtl.uint<1>
    // CHECK: %bar_1_qux_1 = firrtl.reg %clock  : (!firrtl.clock) -> !firrtl.uint<1>
    // CHECK: %bar_1_yes_a = firrtl.reg %clock  : (!firrtl.clock) -> !firrtl.uint<1>
    // CHECK: %bar_1_yes_b = firrtl.reg %clock  : (!firrtl.clock) -> !firrtl.uint<1>
  }

// Test wire connection semantics.  Based on the flippedness of the destination
// type, the connection may be reversed.
  firrtl.module @WireSemantics() {
    %a = firrtl.wire  : !firrtl.bundle<a: bundle<a: uint<1>>>
    %ax = firrtl.wire  : !firrtl.bundle<a: bundle<a: uint<1>>>
    firrtl.connect %a, %ax : !firrtl.bundle<a: bundle<a: uint<1>>>, !firrtl.bundle<a: bundle<a: uint<1>>>
    firrtl.partialconnect %a, %ax : !firrtl.bundle<a: bundle<a: uint<1>>>, !firrtl.bundle<a: bundle<a: uint<1>>>
    // COM: a <= ax
    // CHECK: firrtl.connect %a_a_a, %ax_a_a
    // COM: a <- ax
<<<<<<< HEAD
    // CHECK:-NEXT: firrtl.connect %a_a_a, %ax_a_a
=======
    // CHECK-NEXT: firrtl.connect %a_a_a, %ax_a_a
>>>>>>> 338ab9b5
    %0 = firrtl.subfield %a("a") : (!firrtl.bundle<a: bundle<a: uint<1>>>) -> !firrtl.bundle<a: uint<1>>
    %1 = firrtl.subfield %ax("a") : (!firrtl.bundle<a: bundle<a: uint<1>>>) -> !firrtl.bundle<a: uint<1>>
    firrtl.connect %0, %1 : !firrtl.bundle<a: uint<1>>, !firrtl.bundle<a: uint<1>>
    firrtl.partialconnect %0, %1 : !firrtl.bundle<a: uint<1>>, !firrtl.bundle<a: uint<1>>
    // COM: a.a <= ax.a
    // CHECK: firrtl.connect %a_a_a, %ax_a_a
    // COM: a.a <- ax.a
<<<<<<< HEAD
    // CHECK:-NEXT: firrtl.connect %a_a_a, %ax_a_a
=======
    // CHECK-NEXT: firrtl.connect %a_a_a, %ax_a_a
>>>>>>> 338ab9b5
    %2 = firrtl.subfield %a("a") : (!firrtl.bundle<a: bundle<a: uint<1>>>) -> !firrtl.bundle<a: uint<1>>
    %3 = firrtl.subfield %2("a") : (!firrtl.bundle<a: uint<1>>) -> !firrtl.uint<1>
    %4 = firrtl.subfield %ax("a") : (!firrtl.bundle<a: bundle<a: uint<1>>>) -> !firrtl.bundle<a: uint<1>>
    %5 = firrtl.subfield %4("a") : (!firrtl.bundle<a: uint<1>>) -> !firrtl.uint<1>
    firrtl.connect %3, %5 : !firrtl.uint<1>, !firrtl.uint<1>
    firrtl.partialconnect %3, %5 : !firrtl.uint<1>, !firrtl.uint<1>
    // COM: a.a.a <= ax.a.a
    // CHECK: firrtl.connect %a_a_a, %ax_a_a
    // COM: a.a.a <- ax.a.a
    // CHECK-NEXT: firrtl.connect %a_a_a, %ax_a_a
    %b = firrtl.wire  : !firrtl.bundle<a: bundle<a flip: uint<1>>>
    %bx = firrtl.wire  : !firrtl.bundle<a: bundle<a flip: uint<1>>>
    firrtl.connect %b, %bx : !firrtl.bundle<a: bundle<a flip: uint<1>>>, !firrtl.bundle<a: bundle<a flip: uint<1>>>
    firrtl.partialconnect %b, %bx : !firrtl.bundle<a: bundle<a flip: uint<1>>>, !firrtl.bundle<a: bundle<a flip: uint<1>>>
    // COM: b <= bx
    // CHECK: firrtl.connect %bx_a_a, %b_a_a
    // COM: b <- bx
    // CHECK: firrtl.connect %bx_a_a, %b_a_a
    %6 = firrtl.subfield %b("a") : (!firrtl.bundle<a: bundle<a flip: uint<1>>>) -> !firrtl.bundle<a flip: uint<1>>
    %7 = firrtl.subfield %bx("a") : (!firrtl.bundle<a: bundle<a flip: uint<1>>>) -> !firrtl.bundle<a flip: uint<1>>
    firrtl.connect %6, %7 : !firrtl.bundle<a flip: uint<1>>, !firrtl.bundle<a flip: uint<1>>
    firrtl.partialconnect %6, %7 : !firrtl.bundle<a flip: uint<1>>, !firrtl.bundle<a flip: uint<1>>
    // COM: b.a <= bx.a
    // CHECK: firrtl.connect %bx_a_a, %b_a_a
    // COM: b.a <- bx.a
    // CHECK: firrtl.connect %bx_a_a, %b_a_a
    %8 = firrtl.subfield %b("a") : (!firrtl.bundle<a: bundle<a flip: uint<1>>>) -> !firrtl.bundle<a flip: uint<1>>
    %9 = firrtl.subfield %8("a") : (!firrtl.bundle<a flip: uint<1>>) -> !firrtl.uint<1>
    %10 = firrtl.subfield %bx("a") : (!firrtl.bundle<a: bundle<a flip: uint<1>>>) -> !firrtl.bundle<a flip: uint<1>>
    %11 = firrtl.subfield %10("a") : (!firrtl.bundle<a flip: uint<1>>) -> !firrtl.uint<1>
    firrtl.connect %9, %11 : !firrtl.uint<1>, !firrtl.uint<1>
    firrtl.partialconnect %9, %11 : !firrtl.uint<1>, !firrtl.uint<1>
    // COM: b.a.a <= bx.a.a
    // CHECK: firrtl.connect %b_a_a, %bx_a_a
    // COM: b.a.a <- bx.a.a
    // CHECK: firrtl.connect %b_a_a, %bx_a_a
    %c = firrtl.wire  : !firrtl.bundle<a flip: bundle<a: uint<1>>>
    %cx = firrtl.wire  : !firrtl.bundle<a flip: bundle<a: uint<1>>>
    firrtl.connect %c, %cx : !firrtl.bundle<a flip: bundle<a: uint<1>>>, !firrtl.bundle<a flip: bundle<a: uint<1>>>
    firrtl.partialconnect %c, %cx : !firrtl.bundle<a flip: bundle<a: uint<1>>>, !firrtl.bundle<a flip: bundle<a: uint<1>>>
    // COM: c <= cx
    // CHECK: firrtl.connect %cx_a_a, %c_a_a
    // COM: c <- cx
    // CHECK: firrtl.connect %cx_a_a, %c_a_a
    %12 = firrtl.subfield %c("a") : (!firrtl.bundle<a flip: bundle<a: uint<1>>>) -> !firrtl.bundle<a: uint<1>>
    %13 = firrtl.subfield %cx("a") : (!firrtl.bundle<a flip: bundle<a: uint<1>>>) -> !firrtl.bundle<a: uint<1>>
    firrtl.connect %12, %13 : !firrtl.bundle<a: uint<1>>, !firrtl.bundle<a: uint<1>>
    firrtl.partialconnect %12, %13 : !firrtl.bundle<a: uint<1>>, !firrtl.bundle<a: uint<1>>
    // COM: c.a <= cx.a
    // CHECK: firrtl.connect %c_a_a, %cx_a_a
    // COM: c.a <- cx.a
    // CHECK: firrtl.connect %c_a_a, %cx_a_a
    %14 = firrtl.subfield %c("a") : (!firrtl.bundle<a flip: bundle<a: uint<1>>>) -> !firrtl.bundle<a: uint<1>>
    %15 = firrtl.subfield %14("a") : (!firrtl.bundle<a: uint<1>>) -> !firrtl.uint<1>
    %16 = firrtl.subfield %cx("a") : (!firrtl.bundle<a flip: bundle<a: uint<1>>>) -> !firrtl.bundle<a: uint<1>>
    %17 = firrtl.subfield %16("a") : (!firrtl.bundle<a: uint<1>>) -> !firrtl.uint<1>
    firrtl.connect %15, %17 : !firrtl.uint<1>, !firrtl.uint<1>
    firrtl.partialconnect %15, %17 : !firrtl.uint<1>, !firrtl.uint<1>
    // COM: c.a.a <= cx.a.a
    // CHECK: firrtl.connect %c_a_a, %cx_a_a
    // COM: c.a.a <- cx.a.a
    // CHECK: firrtl.connect %c_a_a, %cx_a_a
    %d = firrtl.wire  : !firrtl.bundle<a flip: bundle<a flip: uint<1>>>
    %dx = firrtl.wire  : !firrtl.bundle<a flip: bundle<a flip: uint<1>>>
    firrtl.connect %d, %dx : !firrtl.bundle<a flip: bundle<a flip: uint<1>>>, !firrtl.bundle<a flip: bundle<a flip: uint<1>>>
    firrtl.partialconnect %d, %dx : !firrtl.bundle<a flip: bundle<a flip: uint<1>>>, !firrtl.bundle<a flip: bundle<a flip: uint<1>>>
    // COM: d <= dx
    // CHECK: firrtl.connect %d_a_a, %dx_a_a
    // COM: d <- dx
    // CHECK: firrtl.connect %d_a_a, %dx_a_a
    %18 = firrtl.subfield %d("a") : (!firrtl.bundle<a flip: bundle<a flip: uint<1>>>) -> !firrtl.bundle<a flip: uint<1>>
    %19 = firrtl.subfield %dx("a") : (!firrtl.bundle<a flip: bundle<a flip: uint<1>>>) -> !firrtl.bundle<a flip: uint<1>>
    firrtl.connect %18, %19 : !firrtl.bundle<a flip: uint<1>>, !firrtl.bundle<a flip: uint<1>>
    firrtl.partialconnect %18, %19 : !firrtl.bundle<a flip: uint<1>>, !firrtl.bundle<a flip: uint<1>>
    // COM: d.a <= dx.a
    // CHECK: firrtl.connect %dx_a_a, %d_a_a
    // COM: d.a <- dx.a
    // CHECK: firrtl.connect %dx_a_a, %d_a_a
    %20 = firrtl.subfield %d("a") : (!firrtl.bundle<a flip: bundle<a flip: uint<1>>>) -> !firrtl.bundle<a flip: uint<1>>
    %21 = firrtl.subfield %20("a") : (!firrtl.bundle<a flip: uint<1>>) -> !firrtl.uint<1>
    %22 = firrtl.subfield %dx("a") : (!firrtl.bundle<a flip: bundle<a flip: uint<1>>>) -> !firrtl.bundle<a flip: uint<1>>
    %23 = firrtl.subfield %22("a") : (!firrtl.bundle<a flip: uint<1>>) -> !firrtl.uint<1>
    firrtl.connect %21, %23 : !firrtl.uint<1>, !firrtl.uint<1>
    firrtl.partialconnect %21, %23 : !firrtl.uint<1>, !firrtl.uint<1>
    // COM: d.a.a <= dx.a.a
    // CHECK: firrtl.connect %d_a_a, %dx_a_a
    // COM: d.a.a <- dx.a.a
    // CHECK: firrtl.connect %d_a_a, %dx_a_a
  }

// Test corner cases of partial connect semantics.
  firrtl.module @PartialConnectEdgeCases() {
    // COM: Only matching fields are connected.
    %a = firrtl.wire : !firrtl.bundle<a: uint<1>, b: uint<1>, c: uint<1>>
    %b = firrtl.wire : !firrtl.bundle<a: uint<1>, b: uint<1>>
    firrtl.partialconnect %a, %b : !firrtl.bundle<a: uint<1>, b: uint<1>, c: uint<1>>, !firrtl.bundle<a: uint<1>, b: uint<1>>
    // CHECK: firrtl.connect %a_a, %b_a
    // CHECK-NEXT: firrtl.connect %a_b, %b_b
    // CHECK-NOT: firrtl.connect %a_

    firrtl.partialconnect %b, %a : !firrtl.bundle<a: uint<1>, b: uint<1>>, !firrtl.bundle<a: uint<1>, b: uint<1>, c: uint<1>>
    // CHECK: firrtl.connect %b_a, %a_a
    // CHECK-NEXT: firrtl.connect %b_b, %a_b
    // CHECK-NOT: firrtl.connect %b_

    // COM: Only the first 'n' elements in a vector are connected.
    %c = firrtl.wire : !firrtl.vector<uint<1>, 2>
    %d = firrtl.wire : !firrtl.vector<uint<1>, 3>
    firrtl.partialconnect %c, %d : !firrtl.vector<uint<1>, 2>, !firrtl.vector<uint<1>, 3>
    // CHECK: firrtl.connect %c_0, %d_0
    // CHECK-NEXT: firrtl.connect %c_1, %d_1
    // CHECK-NOT: firrtl.connect %c_

    firrtl.partialconnect %d, %c : !firrtl.vector<uint<1>, 3>, !firrtl.vector<uint<1>, 2>
    // CHECK: firrtl.connect %d_0, %c_0
    // CHECK-NEXT: firrtl.connect %d_1, %c_1
    // CHECK-NOT: firrtl.connect %d_
  }


// Test partial connect truncation.
  firrtl.module @PartialConnectTruncation() {
    // COM: It should not truncate when they are the same
    %a = firrtl.wire : !firrtl.uint<0>
    %b = firrtl.wire : !firrtl.uint<0>
    firrtl.partialconnect %a, %b : !firrtl.uint<0>, !firrtl.uint<0>
    // CHECK: firrtl.connect %a, %b : !firrtl.uint<0>, !firrtl.uint<0>

    // COM: It should truncate the larger source.
    %c = firrtl.wire : !firrtl.uint<2>
    %d = firrtl.wire : !firrtl.uint<3>
    firrtl.partialconnect %c, %d : !firrtl.uint<2>, !firrtl.uint<3>
    // CHECK: [[TAIL:%.*]] = firrtl.tail %d, 1 : (!firrtl.uint<3>) -> !firrtl.uint<2>
    // CHECK: firrtl.connect %c, [[TAIL]] : !firrtl.uint<2>, !firrtl.uint<2>

    // COM: It should truncate and cast the larger source.
    %e = firrtl.wire : !firrtl.sint<2>
    %f = firrtl.wire : !firrtl.sint<3>
    firrtl.partialconnect %e, %f : !firrtl.sint<2>, !firrtl.sint<3>
    // CHECK: [[TAIL:%.*]] = firrtl.tail %f, 1 : (!firrtl.sint<3>) -> !firrtl.uint<2>
    // CHECK: [[CAST:%.*]] = firrtl.asSInt [[TAIL]] : (!firrtl.uint<2>) -> !firrtl.sint<2>
    // CHECK: firrtl.connect %e, [[CAST]] : !firrtl.sint<2>, !firrtl.sint<2>
  }

// Bug: must strip the flip type from the LHS of a value.
  firrtl.module @PartialConnectLHSFlip(in %a: !firrtl.bundle<b: bundle<c flip: uint<2>>>) { }
  firrtl.module @FooFlipType(in %a: !firrtl.bundle<b: bundle<c flip: uint<2>>>) {
    %mgmt_a = firrtl.instance @PartialConnectLHSFlip  {name = "mgmt"} : !firrtl.bundle<b: bundle<c flip: uint<2>>>
    %0 = firrtl.subfield %mgmt_a("b") : (!firrtl.bundle<b: bundle<c flip: uint<2>>>) -> !firrtl.bundle<c flip: uint<2>>
    %1 = firrtl.subfield %0("c") : (!firrtl.bundle<c flip: uint<2>>) -> !firrtl.uint<2>
    // CHECK: firrtl.connect %a_b_c, %mgmt_a_b_c : !firrtl.uint<2>, !firrtl.uint<2>
    firrtl.partialconnect %mgmt_a, %a : !firrtl.bundle<b: bundle<c flip: uint<2>>>, !firrtl.bundle<b: bundle<c flip: uint<2>>>
  }

// Test partial connect with analogs are transformed to attaches.
  firrtl.module @PartialConnectAnalogs() {
    // CHECK-LABEL: @PartialConnectAnalogs
    %a = firrtl.wire : !firrtl.bundle<a: analog<1>>
    %b = firrtl.wire : !firrtl.bundle<a: analog<1>>
    firrtl.partialconnect %a, %b : !firrtl.bundle<a: analog<1>>, !firrtl.bundle<a: analog<1>>
    // CHECK: firrtl.attach %a_a, %b_a : !firrtl.analog<1>, !firrtl.analog<1>
  }

<<<<<<< HEAD
//// Test that annotations on aggregate ports are copied.
//  firrtl.extmodule @Sub(in %a: !firrtl.vector<uint<1>, 2> {firrtl.annotations = [{a}]})
//  // CECK: firrtl.extmodule @Sub
//  // CECK-COUNT-2: firrtl.annotations = [{a}]
//  // CHECK-NOT: firrtl.annotations = [{a}]
//  firrtl.module @Port(in %a: !firrtl.vector<uint<1>, 2> {firrtl.annotations = [{b}]}) {
//    %sub_a = firrtl.instance @Sub  {name = "sub", portNames = ["a"]} : !firrtl.flip<vector<uint<1>, 2>>
//    firrtl.connect %sub_a, %a : !firrtl.flip<vector<uint<1>, 2>>, !firrtl.vector<uint<1>, 2>
//  }
//  // CECK: firrtl.module
//  // CECK-COUNT-2: firrtl.annotations = [{b}]
//  // CECK-NOT: firrtl.annotations = [{b}]
//
//// Test that annotations on subfield/subindices of ports are only applied to
//// matching targets.  Any other arg attributes should be copied.
//    // The annotation should be copied to just a.a.  The firrtl.hello arg
//    // attribute should be copied to each new port.
//    firrtl.module @PortBundle(in %a: !firrtl.bundle<a: uint<1>, b: flip<uint<1>>> {firrtl.annotations = [{a, target = [".a"]}], firrtl.hello}) {}
//    // CECK: firrtl.module @PortBundle
//    // CECK-COUNT-1: firrtl.annotations = [{a}]
//    // CECK-COUNT-2: firrtl.hello
//    // CECK-NOT: firrtl.annotations
//    // CECK-NOT: firrtl.hello
//
//    // The annotation should be copied to just a[0].  The firrtl.world arg
//    // attribute should be copied to each port.
//    firrtl.extmodule @PortVector(in %a: !firrtl.vector<uint<1>, 2> {firrtl.annotations = [{b, target = ["[0]"]}], firrtl.world})
//    // CECK: firrtl.extmodule @PortVector
//    // CECK-COUNT-1: firrtl.annotations = [{b}]
//    // CECK-COUNT-2: firrtl.world
//    // CECK-NOT: firrtl.annotations
//    // CECK-NOT: firrtl.world
//
//
//// Test that a truncating connect emitted during lower types correctly adds an
//// AsPassive cast on a FlipType originating from an instance.
////
//// See: https://github.com/llvm/circt/issues/1276
//// TODO: Enable this !
////     firrtl.extmodule @Bar2(in %a: !firrtl.uint<2>)
////     firrtl.module @TruncatingConnectWithFlip() {
////       // CECK: %[[a_b:.+]] = firrtl.wire
////       %a = firrtl.wire  : !firrtl.bundle<b: uint<1>>
////       %bar_a = firrtl.instance @Bar2  {name = "bar"} : !firrtl.flip<uint<2>>
////       %invalid_ui2 = firrtl.invalidvalue : !firrtl.uint<2>
////       firrtl.connect %bar_a, %invalid_ui2 : !firrtl.flip<uint<2>>, !firrtl.uint<2>
////       // CECK: %[[bar_a_passive:.+]] = firrtl.asPassive %bar_a
////       // CECK-NEXT: %[[bar_a_tail:.+]] = firrtl.tail %[[bar_a_passive]], 1
////       %0 = firrtl.subfield %a("b") : (!firrtl.bundle<b: uint<1>>) -> !firrtl.uint<1>
////       // CECK-NEXT: firrtl.connect %[[a_b]], %[[bar_a_tail]]
////       firrtl.partialconnect %0, %bar_a : !firrtl.uint<1>, !firrtl.flip<uint<2>>
////     }
//
//
//// Test that a AsPassivePrimOps are handled.
////
//// See: https://github.com/llvm/circt/issues/1290
//
//// CHECK-LABEL: firrtl.module @Foo1290
//    firrtl.module @Foo1290(out %arg0: !firrtl.vector<uint<1>, 1>, in %arg1: !firrtl.vector<uint<1>, 1>, out %arg2: !firrtl.vector<uint<1>, 1>, in %arg3: !firrtl.uint<1>) attributes {portNames = ["a", "b", "c", "cond"]} {
//      %1 = firrtl.asPassive %arg0 : !firrtl.vector<uint<1>, 1>
//      %2 = firrtl.mux(%arg3, %1, %arg1) : (!firrtl.uint<1>, !firrtl.vector<uint<1>, 1>, !firrtl.vector<uint<1>, 1>) -> !firrtl.vector<uint<1>, 1>
//      firrtl.connect %arg2, %2 : !firrtl.vector<uint<1>, 1>, !firrtl.vector<uint<1>, 1>
//    }

=======
>>>>>>> 338ab9b5
// Test that a vector of bundles with a write works.

    firrtl.module @aofs(in %a: !firrtl.uint<1>, in %sel: !firrtl.uint<2>, out %b: !firrtl.vector<bundle<wo: uint<1>>, 4>) {
      %0 = firrtl.subindex %b[0] : !firrtl.vector<bundle<wo: uint<1>>, 4>
      %1 = firrtl.subfield %0("wo") : (!firrtl.bundle<wo: uint<1>>) -> !firrtl.uint<1>
      %invalid_ui1 = firrtl.invalidvalue : !firrtl.uint<1>
      firrtl.connect %1, %invalid_ui1 : !firrtl.uint<1>, !firrtl.uint<1>
      %2 = firrtl.subindex %b[1] : !firrtl.vector<bundle<wo: uint<1>>, 4>
      %3 = firrtl.subfield %2("wo") : (!firrtl.bundle<wo: uint<1>>) -> !firrtl.uint<1>
      %invalid_ui1_0 = firrtl.invalidvalue : !firrtl.uint<1>
      firrtl.connect %3, %invalid_ui1_0 : !firrtl.uint<1>, !firrtl.uint<1>
      %4 = firrtl.subindex %b[2] : !firrtl.vector<bundle<wo: uint<1>>, 4>
      %5 = firrtl.subfield %4("wo") : (!firrtl.bundle<wo: uint<1>>) -> !firrtl.uint<1>
      %invalid_ui1_1 = firrtl.invalidvalue : !firrtl.uint<1>
      firrtl.connect %5, %invalid_ui1_1 : !firrtl.uint<1>, !firrtl.uint<1>
      %6 = firrtl.subindex %b[3] : !firrtl.vector<bundle<wo: uint<1>>, 4>
      %7 = firrtl.subfield %6("wo") : (!firrtl.bundle<wo: uint<1>>) -> !firrtl.uint<1>
      %invalid_ui1_2 = firrtl.invalidvalue : !firrtl.uint<1>
      firrtl.connect %7, %invalid_ui1_2 : !firrtl.uint<1>, !firrtl.uint<1>
      %8 = firrtl.subaccess %b[%sel] : !firrtl.vector<bundle<wo: uint<1>>, 4>, !firrtl.uint<2>
      %9 = firrtl.subfield %8("wo") : (!firrtl.bundle<wo: uint<1>>) -> !firrtl.uint<1>
      firrtl.connect %9, %a : !firrtl.uint<1>, !firrtl.uint<1>
    }
}

// -----

// Test that annotations on aggregate ports are copied.
firrtl.circuit "Port" {
  firrtl.extmodule @Sub1(in %a: !firrtl.vector<uint<1>, 2> {firrtl.annotations = [{a}]})
  // CHECK: firrtl.extmodule
  // CHECK-COUNT-2: firrtl.annotations = [{a}]
  // CHECK-NOT: firrtl.annotations = [{a}]
  firrtl.module @Port(in %a: !firrtl.vector<uint<1>, 2> {firrtl.annotations = [{b}]}) {
    %sub_a = firrtl.instance @Sub1  {name = "sub", portNames = ["a"]} : !firrtl.vector<uint<1>, 2>
    firrtl.connect %sub_a, %a : !firrtl.vector<uint<1>, 2>, !firrtl.vector<uint<1>, 2>
  }
}


// -----

// Test that annotations on subfield/subindices of ports are only applied to
// matching targets.  Any other arg attributes should be copied.
module  {
  firrtl.circuit "PortBundle"  {
    // The annotation should be copied to just a.a.  The firrtl.hello arg
    // attribute should be copied to each new port.
    firrtl.module @PortBundle(in %a: !firrtl.bundle<a: uint<1>, b flip: uint<1>> {firrtl.annotations = [{a, target = [".a"]}], firrtl.hello}) {}
    // CHECK: firrtl.module @PortBundle
    // CHECK-COUNT-1: firrtl.annotations = [{a}]
    // CHECK-COUNT-2: firrtl.hello
    // CHECK-NOT: firrtl.annotations
    // CHECK-NOT: firrtl.hello

    // The annotation should be copied to just a[0].  The firrtl.world arg
    // attribute should be copied to each port.
    firrtl.extmodule @PortVector(in %a: !firrtl.vector<uint<1>, 2> {firrtl.annotations = [{b, target = ["[0]"]}], firrtl.world})
    // CHECK: firrtl.extmodule @PortVector
    // CHECK-COUNT-1: firrtl.annotations = [{b}]
    // CHECK-COUNT-2: firrtl.world
    // CHECK-NOT: firrtl.annotations
    // CHECK-NOT: firrtl.world
  }
}

// -----

// Test that a truncating connect emitted during lower types correctly adds an
// AsPassive cast on a FlipType originating from an instance.
//
// See: https://github.com/llvm/circt/issues/1276

module  {
  // CHECK-LABEL: firrtl.circuit "TruncatingConnectWithFlip"
  firrtl.circuit "TruncatingConnectWithFlip"  {
    firrtl.extmodule @Bar(in %a: !firrtl.uint<2>)
    firrtl.module @TruncatingConnectWithFlip() {
      // CHECK: %[[a_b:.+]] = firrtl.wire
      %a = firrtl.wire  : !firrtl.bundle<b: uint<1>>
      %bar_a = firrtl.instance @Bar  {name = "bar"} : !firrtl.uint<2>
      %invalid_ui2 = firrtl.invalidvalue : !firrtl.uint<2>
      firrtl.connect %bar_a, %invalid_ui2 : !firrtl.uint<2>, !firrtl.uint<2>
      // CHECK: %[[bar_a_tail:.+]] = firrtl.tail %bar_a, 1
      %0 = firrtl.subfield %a("b") : (!firrtl.bundle<b: uint<1>>) -> !firrtl.uint<1>
      // CHECK-NEXT: firrtl.connect %[[a_b]], %[[bar_a_tail]]
      firrtl.partialconnect %0, %bar_a : !firrtl.uint<1>, !firrtl.uint<2>
    }
  }
}
// CHECK: firrtl.module @readIndirect1d(in %a_0: !firrtl.uint<2>, in %a_1: !firrtl.uint<2>, in %a_2: !firrtl.uint<2>, in %a_3: !firrtl.uint<2>, in %z_0: !firrtl.uint<2>, in %z_1: !firrtl.uint<2>, in %z_2: !firrtl.uint<2>, in %z_3: !firrtl.uint<2>, in %sel: !firrtl.uint<2>, out %b: !firrtl.uint<2>)
// CHECK:   %[[SELMUX9:.+]] = firrtl.mux(%{{.+}}, %z_2, %z_3) : (!firrtl.uint<1>, !firrtl.uint<2>, !firrtl.uint<2>) -> !firrtl.uint<2>
// CHECK:   %[[SELMUX1:.+]] = firrtl.mux(%{{.+}}, %z_1, %[[SELMUX9]]) : (!firrtl.uint<1>, !firrtl.uint<2>, !firrtl.uint<2>) -> !firrtl.uint<2>
// CHECK:   %[[MUXOUT8:.+]] = firrtl.mux(%{{.+}}, %z_0, %[[SELMUX1]]) : (!firrtl.uint<1>, !firrtl.uint<2>, !firrtl.uint<2>) -> !firrtl.uint<2>
// CHECK:   %[[SELMUX11:.+]] = firrtl.mux(%{{.+}}, %a_2, %a_3) : (!firrtl.uint<1>, !firrtl.uint<2>, !firrtl.uint<2>) -> !firrtl.uint<2>
// CHECK:   %[[SELMUX5:.+]] = firrtl.mux(%{{.+}}, %a_1, %[[SELMUX11]]) : (!firrtl.uint<1>, !firrtl.uint<2>, !firrtl.uint<2>) -> !firrtl.uint<2>
// CHECK:   %[[SELMUX6:.+]] = firrtl.mux(%{{.+}}, %a_0, %[[SELMUX5]]) : (!firrtl.uint<1>, !firrtl.uint<2>, !firrtl.uint<2>) -> !firrtl.uint<2>
// CHECK:   firrtl.connect %b, %[[SELMUX6]] : !firrtl.uint<2>, !firrtl.uint<2>

// COM: circuit Foo:
// COM:   module Foo:
// COM:     input a: UInt<2>[4][4]
// COM:     input sel: UInt<2>
// COM:     output b: UInt<2>
// COM: 
// COM:     b <= a[sel][sel]

firrtl.circuit "multidimRead"  {
  firrtl.module @multidimRead(in %a: !firrtl.vector<vector<uint<2>, 4>, 4>, in %sel: !firrtl.uint<2>, out %b: !firrtl.uint<2>) {
    %0 = firrtl.subaccess %a[%sel] : !firrtl.vector<vector<uint<2>, 4>, 4>, !firrtl.uint<2>
    %1 = firrtl.subaccess %0[%sel] : !firrtl.vector<uint<2>, 4>, !firrtl.uint<2>
    firrtl.connect %b, %1 : !firrtl.uint<2>, !firrtl.uint<2>
  }
}
// CHECK: firrtl.module @multidimRead(in %a_0_0: !firrtl.uint<2>, in %a_0_1: !firrtl.uint<2>, in %a_0_2: !firrtl.uint<2>, in %a_0_3: !firrtl.uint<2>, in %a_1_0: !firrtl.uint<2>, in %a_1_1: !firrtl.uint<2>, in %a_1_2: !firrtl.uint<2>, in %a_1_3: !firrtl.uint<2>, in %a_2_0: !firrtl.uint<2>, in %a_2_1: !firrtl.uint<2>, in %a_2_2: !firrtl.uint<2>, in %a_2_3: !firrtl.uint<2>, in %a_3_0: !firrtl.uint<2>, in %a_3_1: !firrtl.uint<2>, in %a_3_2: !firrtl.uint<2>, in %a_3_3: !firrtl.uint<2>, in %sel: !firrtl.uint<2>, out %b: !firrtl.uint<2>)
// CHECK:   %[[SELMUX1:.+]] = firrtl.mux(%[[SELMUX0:.+]], %a_2_0, %a_3_0) : (!firrtl.uint<1>, !firrtl.uint<2>, !firrtl.uint<2>) -> !firrtl.uint<2>
// CHECK:   %[[SELMUX2:.+]] = firrtl.mux(%[[SELMUX0]], %a_2_1, %a_3_1) : (!firrtl.uint<1>, !firrtl.uint<2>, !firrtl.uint<2>) -> !firrtl.uint<2>
// CHECK:   %[[SELMUX3:.+]] = firrtl.mux(%[[SELMUX0]], %a_2_2, %a_3_2) : (!firrtl.uint<1>, !firrtl.uint<2>, !firrtl.uint<2>) -> !firrtl.uint<2>
// CHECK:   %[[SELMUX4:.+]] = firrtl.mux(%[[SELMUX0]], %a_2_3, %a_3_3) : (!firrtl.uint<1>, !firrtl.uint<2>, !firrtl.uint<2>) -> !firrtl.uint<2>
 // CHECK:     %[[SELMUX6:.+]] = firrtl.mux(%[[SELMUX5:.+]], %a_1_0, %[[SELMUX1]]) : (!firrtl.uint<1>, !firrtl.uint<2>, !firrtl.uint<2>) -> !firrtl.uint<2>
 // CHECK:     %[[SELMUX7:.+]] = firrtl.mux(%[[SELMUX5]], %a_1_1, %[[SELMUX2]]) : (!firrtl.uint<1>, !firrtl.uint<2>, !firrtl.uint<2>) -> !firrtl.uint<2>
 // CHECK:     %[[SELMUX8:.+]] = firrtl.mux(%[[SELMUX5]], %a_1_2, %[[SELMUX3]]) : (!firrtl.uint<1>, !firrtl.uint<2>, !firrtl.uint<2>) -> !firrtl.uint<2>
 // CHECK:     %[[SELMUX9:.+]] = firrtl.mux(%[[SELMUX5]], %a_1_3, %[[SELMUX4]]) : (!firrtl.uint<1>, !firrtl.uint<2>, !firrtl.uint<2>) -> !firrtl.uint<2>
 // CHECK:     %[[SELMUX11:.+]] = firrtl.mux(%[[SELMUX10:.+]], %a_0_0, %[[SELMUX6]]) : (!firrtl.uint<1>, !firrtl.uint<2>, !firrtl.uint<2>) -> !firrtl.uint<2>
 // CHECK:     %[[SELMUX12:.+]] = firrtl.mux(%[[SELMUX10]], %a_0_1, %[[SELMUX7]]) : (!firrtl.uint<1>, !firrtl.uint<2>, !firrtl.uint<2>) -> !firrtl.uint<2>
 // CHECK:     %[[SELMUX13:.+]] = firrtl.mux(%[[SELMUX10]], %a_0_2, %[[SELMUX8]]) : (!firrtl.uint<1>, !firrtl.uint<2>, !firrtl.uint<2>) -> !firrtl.uint<2>
 // CHECK:     %[[SELMUX14:.+]] = firrtl.mux(%[[SELMUX10]], %a_0_3, %[[SELMUX9]]) : (!firrtl.uint<1>, !firrtl.uint<2>, !firrtl.uint<2>) -> !firrtl.uint<2>
 // CHECK:     %[[SELMUX16:.+]] = firrtl.mux(%[[SELMUX15:.+]], %[[SELMUX13]], %[[SELMUX14]]) : (!firrtl.uint<1>, !firrtl.uint<2>, !firrtl.uint<2>) -> !firrtl.uint<2>
 // CHECK:     %[[SELMUX18:.+]] = firrtl.mux(%[[SELMUX17:.+]], %[[SELMUX12]], %[[SELMUX16]]) : (!firrtl.uint<1>, !firrtl.uint<2>, !firrtl.uint<2>) -> !firrtl.uint<2>
 // CHECK:     %[[SELMUX20:.+]] = firrtl.mux(%[[SELMUX19:.+]], %[[SELMUX11]], %[[SELMUX18]]) : (!firrtl.uint<1>, !firrtl.uint<2>, !firrtl.uint<2>) -> !firrtl.uint<2>
 // CHECK:     firrtl.connect %b, %20 : !firrtl.uint<2>, !firrtl.uint<2>

// COM:  module Foo:
// COM:    input b: UInt<1>
// COM:    input sel: UInt<2>
// COM:    input default: UInt<1>[4]
// COM:    output a: UInt<1>[4]
// COM: 
// COM:     a <= default
// COM:     a[sel] <= b

firrtl.circuit "write1D"  {
  firrtl.module @write1D(in %b: !firrtl.uint<1>, in %sel: !firrtl.uint<2>, in %default: !firrtl.vector<uint<1>, 4>, out %a: !firrtl.vector<uint<1>, 4>) {
    firrtl.connect %a, %default : !firrtl.vector<uint<1>, 4>, !firrtl.vector<uint<1>, 4>
    %0 = firrtl.subaccess %a[%sel] : !firrtl.vector<uint<1>, 4>, !firrtl.uint<2>
    firrtl.connect %0, %b : !firrtl.uint<1>, !firrtl.uint<1>
  }
}
// CHECK:    firrtl.module @write1D(in %b: !firrtl.uint<1>, in %sel: !firrtl.uint<2>, in %default_0: !firrtl.uint<1>, in %default_1: !firrtl.uint<1>, in %default_2: !firrtl.uint<1>, in %default_3: !firrtl.uint<1>, out %a_0: !firrtl.uint<1>, out %a_1: !firrtl.uint<1>, out %a_2: !firrtl.uint<1>, out %a_3: !firrtl.uint<1>) {
// CHECK:      firrtl.connect %a_0, %default_0 : !firrtl.uint<1>, !firrtl.uint<1>
// CHECK:      firrtl.connect %a_1, %default_1 : !firrtl.uint<1>, !firrtl.uint<1>
// CHECK:      firrtl.connect %a_2, %default_2 : !firrtl.uint<1>, !firrtl.uint<1>
// CHECK:      firrtl.connect %a_3, %default_3 : !firrtl.uint<1>, !firrtl.uint<1>
// CHECK:      %c2_ui2 = firrtl.constant 2 : !firrtl.uint<2>
// CHECK:      %0 = firrtl.eq %sel, %c2_ui2 : (!firrtl.uint<2>, !firrtl.uint<2>) -> !firrtl.uint<1>
// CHECK:      %1 = firrtl.mux(%0, %a_2, %a_3) : (!firrtl.uint<1>, !firrtl.uint<1>, !firrtl.uint<1>) -> !firrtl.uint<1>
// CHECK:      %c1_ui2 = firrtl.constant 1 : !firrtl.uint<2>
// CHECK:      %2 = firrtl.eq %sel, %c1_ui2 : (!firrtl.uint<2>, !firrtl.uint<2>) -> !firrtl.uint<1>
// CHECK:      %3 = firrtl.mux(%2, %a_1, %1) : (!firrtl.uint<1>, !firrtl.uint<1>, !firrtl.uint<1>) -> !firrtl.uint<1>
// CHECK:      %c0_ui2 = firrtl.constant 0 : !firrtl.uint<2>
// CHECK:      %4 = firrtl.eq %sel, %c0_ui2 : (!firrtl.uint<2>, !firrtl.uint<2>) -> !firrtl.uint<1>
// CHECK:      %5 = firrtl.mux(%4, %a_0, %3) : (!firrtl.uint<1>, !firrtl.uint<1>, !firrtl.uint<1>) -> !firrtl.uint<1>
// CHECK:      %c0_ui2_0 = firrtl.constant 0 : !firrtl.uint<2>
// CHECK:      %6 = firrtl.eq %sel, %c0_ui2_0 : (!firrtl.uint<2>, !firrtl.uint<2>) -> !firrtl.uint<1>
// CHECK:      firrtl.when %6  {
// CHECK:        firrtl.connect %a_0, %5 : !firrtl.uint<1>, !firrtl.uint<1>
// CHECK:      }
// CHECK:      %c1_ui2_1 = firrtl.constant 1 : !firrtl.uint<2>
// CHECK:      %7 = firrtl.eq %sel, %c1_ui2_1 : (!firrtl.uint<2>, !firrtl.uint<2>) -> !firrtl.uint<1>
// CHECK:      firrtl.when %7  {
// CHECK:        firrtl.connect %a_1, %5 : !firrtl.uint<1>, !firrtl.uint<1>
// CHECK:      }
// CHECK:      %c2_ui2_2 = firrtl.constant 2 : !firrtl.uint<2>
// CHECK:      %8 = firrtl.eq %sel, %c2_ui2_2 : (!firrtl.uint<2>, !firrtl.uint<2>) -> !firrtl.uint<1>
// CHECK:      firrtl.when %8  {
// CHECK:        firrtl.connect %a_2, %5 : !firrtl.uint<1>, !firrtl.uint<1>
// CHECK:      }
// CHECK:      %c3_ui2 = firrtl.constant 3 : !firrtl.uint<2>
// CHECK:      %9 = firrtl.eq %sel, %c3_ui2 : (!firrtl.uint<2>, !firrtl.uint<2>) -> !firrtl.uint<1>
// CHECK:      firrtl.when %9  {
// CHECK:        firrtl.connect %a_3, %5 : !firrtl.uint<1>, !firrtl.uint<1>
// CHECK:      }


// COM: circuit Foo:
// COM:   module Foo:
// COM:     input sel: UInt<1>
// COM:     input b: UInt<2>
// COM:     output a: UInt<2>[2][2]
// COM: 
// COM:     a[sel][sel] <= b

firrtl.circuit "multidimWrite"  {
  firrtl.module @multidimWrite(in %sel: !firrtl.uint<1>, in %b: !firrtl.uint<2>, out %a: !firrtl.vector<vector<uint<2>, 2>, 2>) {
    %0 = firrtl.subaccess %a[%sel] : !firrtl.vector<vector<uint<2>, 2>, 2>, !firrtl.uint<1>
    %1 = firrtl.subaccess %0[%sel] : !firrtl.vector<uint<2>, 2>, !firrtl.uint<1>
    firrtl.connect %1, %b : !firrtl.uint<2>, !firrtl.uint<2>
  }
}
// CHECK:    firrtl.module @multidimWrite(in %sel: !firrtl.uint<1>, in %b: !firrtl.uint<2>, out %a_0_0: !firrtl.uint<2>, out %a_0_1: !firrtl.uint<2>, out %a_1_0: !firrtl.uint<2>, out %a_1_1: !firrtl.uint<2>) {
// CHECK:      %c0_ui1 = firrtl.constant 0 : !firrtl.uint<1>
// CHECK:      %0 = firrtl.eq %sel, %c0_ui1 : (!firrtl.uint<1>, !firrtl.uint<1>) -> !firrtl.uint<1>
// CHECK:      %1 = firrtl.mux(%0, %a_0_0, %a_1_0) : (!firrtl.uint<1>, !firrtl.uint<2>, !firrtl.uint<2>) -> !firrtl.uint<2>
// CHECK:      %2 = firrtl.mux(%0, %a_0_1, %a_1_1) : (!firrtl.uint<1>, !firrtl.uint<2>, !firrtl.uint<2>) -> !firrtl.uint<2>
// CHECK:      %c0_ui1_0 = firrtl.constant 0 : !firrtl.uint<1>
// CHECK:      %3 = firrtl.eq %sel, %c0_ui1_0 : (!firrtl.uint<1>, !firrtl.uint<1>) -> !firrtl.uint<1>
// CHECK:      %4 = firrtl.mux(%3, %1, %2) : (!firrtl.uint<1>, !firrtl.uint<2>, !firrtl.uint<2>) -> !firrtl.uint<2>
// CHECK:      %c0_ui1_1 = firrtl.constant 0 : !firrtl.uint<1>
// CHECK:      %5 = firrtl.eq %sel, %c0_ui1_1 : (!firrtl.uint<1>, !firrtl.uint<1>) -> !firrtl.uint<1>
// CHECK:      firrtl.when %5  {
// CHECK:        %c0_ui1_2 = firrtl.constant 0 : !firrtl.uint<1>
// CHECK:        %7 = firrtl.eq %sel, %c0_ui1_2 : (!firrtl.uint<1>, !firrtl.uint<1>) -> !firrtl.uint<1>
// CHECK:        %8 = firrtl.mux(%7, %a_0_0, %a_0_1) : (!firrtl.uint<1>, !firrtl.uint<2>, !firrtl.uint<2>) -> !firrtl.uint<2>
// CHECK:        %c0_ui1_3 = firrtl.constant 0 : !firrtl.uint<1>
// CHECK:        %9 = firrtl.eq %sel, %c0_ui1_3 : (!firrtl.uint<1>, !firrtl.uint<1>) -> !firrtl.uint<1>
// CHECK:        firrtl.when %9  {
// CHECK:          firrtl.connect %a_0_0, %8 : !firrtl.uint<2>, !firrtl.uint<2>
// CHECK:        }
// CHECK:        %c1_ui1_4 = firrtl.constant 1 : !firrtl.uint<1>
// CHECK:        %10 = firrtl.eq %sel, %c1_ui1_4 : (!firrtl.uint<1>, !firrtl.uint<1>) -> !firrtl.uint<1>
// CHECK:        firrtl.when %10  {
// CHECK:          firrtl.connect %a_0_1, %8 : !firrtl.uint<2>, !firrtl.uint<2>
// CHECK:        }
// CHECK:      }
// CHECK:      %c1_ui1 = firrtl.constant 1 : !firrtl.uint<1>
// CHECK:      %6 = firrtl.eq %sel, %c1_ui1 : (!firrtl.uint<1>, !firrtl.uint<1>) -> !firrtl.uint<1>
// CHECK:      firrtl.when %6  {
// CHECK:        %c0_ui1_2 = firrtl.constant 0 : !firrtl.uint<1>
// CHECK:        %7 = firrtl.eq %sel, %c0_ui1_2 : (!firrtl.uint<1>, !firrtl.uint<1>) -> !firrtl.uint<1>
// CHECK:        %8 = firrtl.mux(%7, %a_1_0, %a_1_1) : (!firrtl.uint<1>, !firrtl.uint<2>, !firrtl.uint<2>) -> !firrtl.uint<2>
// CHECK:        %c0_ui1_3 = firrtl.constant 0 : !firrtl.uint<1>
// CHECK:        %9 = firrtl.eq %sel, %c0_ui1_3 : (!firrtl.uint<1>, !firrtl.uint<1>) -> !firrtl.uint<1>
// CHECK:        firrtl.when %9  {
// CHECK:          firrtl.connect %a_1_0, %8 : !firrtl.uint<2>, !firrtl.uint<2>
// CHECK:        }
// CHECK:        %c1_ui1_4 = firrtl.constant 1 : !firrtl.uint<1>
// CHECK:        %10 = firrtl.eq %sel, %c1_ui1_4 : (!firrtl.uint<1>, !firrtl.uint<1>) -> !firrtl.uint<1>
// CHECK:        firrtl.when %10  {
// CHECK:          firrtl.connect %a_1_1, %8 : !firrtl.uint<2>, !firrtl.uint<2>
// CHECK:        }
// CHECK:      }

// COM: circuit Foo:
// COM:   module Foo:
// COM:     input a: {wo: UInt<1>, valid: UInt<2>}
// COM:     input def: {wo: UInt<1>, valid: UInt<2>}[4]
// COM:     input sel: UInt<2>
// COM:     output b: {wo: UInt<1>, valid: UInt<2>}[4]
// COM: 
// COM:     b <= def 
// COM:     b[sel].wo <= a.wo
firrtl.circuit "writeVectorOfBundle1D"  {
  firrtl.module @writeVectorOfBundle1D(in %a: !firrtl.bundle<wo: uint<1>, valid: uint<2>>, in %def: !firrtl.vector<bundle<wo: uint<1>, valid: uint<2>>, 4>, in %sel: !firrtl.uint<2>, out %b: !firrtl.vector<bundle<wo: uint<1>, valid: uint<2>>, 4>) {
    firrtl.connect %b, %def : !firrtl.vector<bundle<wo: uint<1>, valid: uint<2>>, 4>, !firrtl.vector<bundle<wo: uint<1>, valid: uint<2>>, 4>
    %0 = firrtl.subaccess %b[%sel] : !firrtl.vector<bundle<wo: uint<1>, valid: uint<2>>, 4>, !firrtl.uint<2>
    %1 = firrtl.subfield %0("wo") : (!firrtl.bundle<wo: uint<1>, valid: uint<2>>) -> !firrtl.uint<1>
    %2 = firrtl.subfield %a("wo") : (!firrtl.bundle<wo: uint<1>, valid: uint<2>>) -> !firrtl.uint<1>
    firrtl.connect %1, %2 : !firrtl.uint<1>, !firrtl.uint<1>
  }
}
// CHECK-LABEL:    firrtl.module @writeVectorOfBundle1D(in %a_wo: !firrtl.uint<1>, in %a_valid: !firrtl.uint<2>, in %def_0_wo: !firrtl.uint<1>, in %def_0_valid: !firrtl.uint<2>, in %def_1_wo: !firrtl.uint<1>, in %def_1_valid: !firrtl.uint<2>, in %def_2_wo: !firrtl.uint<1>, in %def_2_valid: !firrtl.uint<2>, in %def_3_wo: !firrtl.uint<1>, in %def_3_valid: !firrtl.uint<2>, in %sel: !firrtl.uint<2>, out %b_0_wo: !firrtl.uint<1>, out %b_0_valid: !firrtl.uint<2>, out %b_1_wo: !firrtl.uint<1>, out %b_1_valid: !firrtl.uint<2>, out %b_2_wo: !firrtl.uint<1>, out %b_2_valid: !firrtl.uint<2>, out %b_3_wo: !firrtl.uint<1>, out %b_3_valid: !firrtl.uint<2>) 
// CHECK:      firrtl.connect %b_0_wo, %def_0_wo : !firrtl.uint<1>, !firrtl.uint<1>
// CHECK:      firrtl.connect %b_0_valid, %def_0_valid : !firrtl.uint<2>, !firrtl.uint<2>
// CHECK:      firrtl.connect %b_1_wo, %def_1_wo : !firrtl.uint<1>, !firrtl.uint<1>
// CHECK:      firrtl.connect %b_1_valid, %def_1_valid : !firrtl.uint<2>, !firrtl.uint<2>
// CHECK:      firrtl.connect %b_2_wo, %def_2_wo : !firrtl.uint<1>, !firrtl.uint<1>
// CHECK:      firrtl.connect %b_2_valid, %def_2_valid : !firrtl.uint<2>, !firrtl.uint<2>
// CHECK:      firrtl.connect %b_3_wo, %def_3_wo : !firrtl.uint<1>, !firrtl.uint<1>
// CHECK:      firrtl.connect %b_3_valid, %def_3_valid : !firrtl.uint<2>, !firrtl.uint<2>
// CHECK:      %c2_ui2 = firrtl.constant 2 : !firrtl.uint<2>
// CHECK:      %0 = firrtl.eq %sel, %c2_ui2 : (!firrtl.uint<2>, !firrtl.uint<2>) -> !firrtl.uint<1>
// CHECK:      %1 = firrtl.mux(%0, %b_2_wo, %b_3_wo) : (!firrtl.uint<1>, !firrtl.uint<1>, !firrtl.uint<1>) -> !firrtl.uint<1>
// CHECK:      %2 = firrtl.mux(%0, %b_2_valid, %b_3_valid) : (!firrtl.uint<1>, !firrtl.uint<2>, !firrtl.uint<2>) -> !firrtl.uint<2>
// CHECK:      %c1_ui2 = firrtl.constant 1 : !firrtl.uint<2>
// CHECK:      %3 = firrtl.eq %sel, %c1_ui2 : (!firrtl.uint<2>, !firrtl.uint<2>) -> !firrtl.uint<1>
// CHECK:      %4 = firrtl.mux(%3, %b_1_wo, %1) : (!firrtl.uint<1>, !firrtl.uint<1>, !firrtl.uint<1>) -> !firrtl.uint<1>
// CHECK:      %5 = firrtl.mux(%3, %b_1_valid, %2) : (!firrtl.uint<1>, !firrtl.uint<2>, !firrtl.uint<2>) -> !firrtl.uint<2>
// CHECK:      %c0_ui2 = firrtl.constant 0 : !firrtl.uint<2>
// CHECK:      %6 = firrtl.eq %sel, %c0_ui2 : (!firrtl.uint<2>, !firrtl.uint<2>) -> !firrtl.uint<1>
// CHECK:      %7 = firrtl.mux(%6, %b_0_wo, %4) : (!firrtl.uint<1>, !firrtl.uint<1>, !firrtl.uint<1>) -> !firrtl.uint<1>
// CHECK:      %8 = firrtl.mux(%6, %b_0_valid, %5) : (!firrtl.uint<1>, !firrtl.uint<2>, !firrtl.uint<2>) -> !firrtl.uint<2>
// CHECK:      %c0_ui2_0 = firrtl.constant 0 : !firrtl.uint<2>
// CHECK:      %9 = firrtl.eq %sel, %c0_ui2_0 : (!firrtl.uint<2>, !firrtl.uint<2>) -> !firrtl.uint<1>
// CHECK:      firrtl.when %9  {
// CHECK:        firrtl.connect %b_0_wo, %7 : !firrtl.uint<1>, !firrtl.uint<1>
// CHECK:      }
// CHECK:      %c1_ui2_1 = firrtl.constant 1 : !firrtl.uint<2>
// CHECK:      %10 = firrtl.eq %sel, %c1_ui2_1 : (!firrtl.uint<2>, !firrtl.uint<2>) -> !firrtl.uint<1>
// CHECK:      firrtl.when %10  {
// CHECK:        firrtl.connect %b_1_wo, %7 : !firrtl.uint<1>, !firrtl.uint<1>
// CHECK:      }
// CHECK:      %c2_ui2_2 = firrtl.constant 2 : !firrtl.uint<2>
// CHECK:      %11 = firrtl.eq %sel, %c2_ui2_2 : (!firrtl.uint<2>, !firrtl.uint<2>) -> !firrtl.uint<1>
// CHECK:      firrtl.when %11  {
// CHECK:        firrtl.connect %b_2_wo, %7 : !firrtl.uint<1>, !firrtl.uint<1>
// CHECK:      }
// CHECK:      %c3_ui2 = firrtl.constant 3 : !firrtl.uint<2>
// CHECK:      %12 = firrtl.eq %sel, %c3_ui2 : (!firrtl.uint<2>, !firrtl.uint<2>) -> !firrtl.uint<1>
// CHECK:      firrtl.when %12  {
// CHECK:        firrtl.connect %b_3_wo, %7 : !firrtl.uint<1>, !firrtl.uint<1>
// CHECK:      }

// COM: circuit Foo:
// COM:   module Foo:
// COM:     input a: UInt<2>[2][2]
// COM:     input sel1: UInt<1>
// COM:     input sel2: UInt<1>
// COM:     output b: UInt<2>
// COM:     output c: UInt<2>
// COM: 
// COM:     b <= a[sel1][sel1]
// COM:     c <= a[sel1][sel2]
firrtl.circuit "multiSubaccess"  {
  firrtl.module @multiSubaccess(in %a: !firrtl.vector<vector<uint<2>, 2>, 2>, in %sel1: !firrtl.uint<1>, in %sel2: !firrtl.uint<1>, out %b: !firrtl.uint<2>, out %c: !firrtl.uint<2>) {
    %0 = firrtl.subaccess %a[%sel1] : !firrtl.vector<vector<uint<2>, 2>, 2>, !firrtl.uint<1>
    %1 = firrtl.subaccess %0[%sel1] : !firrtl.vector<uint<2>, 2>, !firrtl.uint<1>
    firrtl.connect %b, %1 : !firrtl.uint<2>, !firrtl.uint<2>
    %2 = firrtl.subaccess %a[%sel1] : !firrtl.vector<vector<uint<2>, 2>, 2>, !firrtl.uint<1>
    %3 = firrtl.subaccess %2[%sel2] : !firrtl.vector<uint<2>, 2>, !firrtl.uint<1>
    firrtl.connect %c, %3 : !firrtl.uint<2>, !firrtl.uint<2>
  }
}


// CHECK: firrtl.module @multiSubaccess(in %a_0_0: !firrtl.uint<2>, in %a_0_1: !firrtl.uint<2>, in %a_1_0: !firrtl.uint<2>, in %a_1_1: !firrtl.uint<2>, in %sel1: !firrtl.uint<1>, in %sel2: !firrtl.uint<1>, out %b: !firrtl.uint<2>, out %c: !firrtl.uint<2>) 
      // CHECK: %c0_ui1 = firrtl.constant 0 : !firrtl.uint<1>
      // CHECK: %0 = firrtl.eq %sel1, %c0_ui1 : (!firrtl.uint<1>, !firrtl.uint<1>) -> !firrtl.uint<1>
      // CHECK: %1 = firrtl.mux(%0, %a_0_0, %a_1_0) : (!firrtl.uint<1>, !firrtl.uint<2>, !firrtl.uint<2>) -> !firrtl.uint<2>
      // CHECK: %2 = firrtl.mux(%0, %a_0_1, %a_1_1) : (!firrtl.uint<1>, !firrtl.uint<2>, !firrtl.uint<2>) -> !firrtl.uint<2>
      // CHECK: %c0_ui1_0 = firrtl.constant 0 : !firrtl.uint<1>
      // CHECK: %3 = firrtl.eq %sel1, %c0_ui1_0 : (!firrtl.uint<1>, !firrtl.uint<1>) -> !firrtl.uint<1>
      // CHECK: %4 = firrtl.mux(%3, %1, %2) : (!firrtl.uint<1>, !firrtl.uint<2>, !firrtl.uint<2>) -> !firrtl.uint<2>
      // CHECK: firrtl.connect %b, %4 : !firrtl.uint<2>, !firrtl.uint<2>
      // CHECK: %c0_ui1_1 = firrtl.constant 0 : !firrtl.uint<1>
      // CHECK: %5 = firrtl.eq %sel1, %c0_ui1_1 : (!firrtl.uint<1>, !firrtl.uint<1>) -> !firrtl.uint<1>
      // CHECK: %6 = firrtl.mux(%5, %a_0_0, %a_1_0) : (!firrtl.uint<1>, !firrtl.uint<2>, !firrtl.uint<2>) -> !firrtl.uint<2>
      // CHECK: %7 = firrtl.mux(%5, %a_0_1, %a_1_1) : (!firrtl.uint<1>, !firrtl.uint<2>, !firrtl.uint<2>) -> !firrtl.uint<2>
      // CHECK: %c0_ui1_2 = firrtl.constant 0 : !firrtl.uint<1>
      // CHECK: %8 = firrtl.eq %sel2, %c0_ui1_2 : (!firrtl.uint<1>, !firrtl.uint<1>) -> !firrtl.uint<1>
      // CHECK: %9 = firrtl.mux(%8, %6, %7) : (!firrtl.uint<1>, !firrtl.uint<2>, !firrtl.uint<2>) -> !firrtl.uint<2>
      // CHECK: firrtl.connect %c, %9 : !firrtl.uint<2>, !firrtl.uint<2>

//}<|MERGE_RESOLUTION|>--- conflicted
+++ resolved
@@ -607,11 +607,7 @@
     // COM: a <= ax
     // CHECK: firrtl.connect %a_a_a, %ax_a_a
     // COM: a <- ax
-<<<<<<< HEAD
     // CHECK:-NEXT: firrtl.connect %a_a_a, %ax_a_a
-=======
-    // CHECK-NEXT: firrtl.connect %a_a_a, %ax_a_a
->>>>>>> 338ab9b5
     %0 = firrtl.subfield %a("a") : (!firrtl.bundle<a: bundle<a: uint<1>>>) -> !firrtl.bundle<a: uint<1>>
     %1 = firrtl.subfield %ax("a") : (!firrtl.bundle<a: bundle<a: uint<1>>>) -> !firrtl.bundle<a: uint<1>>
     firrtl.connect %0, %1 : !firrtl.bundle<a: uint<1>>, !firrtl.bundle<a: uint<1>>
@@ -619,11 +615,7 @@
     // COM: a.a <= ax.a
     // CHECK: firrtl.connect %a_a_a, %ax_a_a
     // COM: a.a <- ax.a
-<<<<<<< HEAD
     // CHECK:-NEXT: firrtl.connect %a_a_a, %ax_a_a
-=======
-    // CHECK-NEXT: firrtl.connect %a_a_a, %ax_a_a
->>>>>>> 338ab9b5
     %2 = firrtl.subfield %a("a") : (!firrtl.bundle<a: bundle<a: uint<1>>>) -> !firrtl.bundle<a: uint<1>>
     %3 = firrtl.subfield %2("a") : (!firrtl.bundle<a: uint<1>>) -> !firrtl.uint<1>
     %4 = firrtl.subfield %ax("a") : (!firrtl.bundle<a: bundle<a: uint<1>>>) -> !firrtl.bundle<a: uint<1>>
@@ -787,74 +779,6 @@
     // CHECK: firrtl.attach %a_a, %b_a : !firrtl.analog<1>, !firrtl.analog<1>
   }
 
-<<<<<<< HEAD
-//// Test that annotations on aggregate ports are copied.
-//  firrtl.extmodule @Sub(in %a: !firrtl.vector<uint<1>, 2> {firrtl.annotations = [{a}]})
-//  // CECK: firrtl.extmodule @Sub
-//  // CECK-COUNT-2: firrtl.annotations = [{a}]
-//  // CHECK-NOT: firrtl.annotations = [{a}]
-//  firrtl.module @Port(in %a: !firrtl.vector<uint<1>, 2> {firrtl.annotations = [{b}]}) {
-//    %sub_a = firrtl.instance @Sub  {name = "sub", portNames = ["a"]} : !firrtl.flip<vector<uint<1>, 2>>
-//    firrtl.connect %sub_a, %a : !firrtl.flip<vector<uint<1>, 2>>, !firrtl.vector<uint<1>, 2>
-//  }
-//  // CECK: firrtl.module
-//  // CECK-COUNT-2: firrtl.annotations = [{b}]
-//  // CECK-NOT: firrtl.annotations = [{b}]
-//
-//// Test that annotations on subfield/subindices of ports are only applied to
-//// matching targets.  Any other arg attributes should be copied.
-//    // The annotation should be copied to just a.a.  The firrtl.hello arg
-//    // attribute should be copied to each new port.
-//    firrtl.module @PortBundle(in %a: !firrtl.bundle<a: uint<1>, b: flip<uint<1>>> {firrtl.annotations = [{a, target = [".a"]}], firrtl.hello}) {}
-//    // CECK: firrtl.module @PortBundle
-//    // CECK-COUNT-1: firrtl.annotations = [{a}]
-//    // CECK-COUNT-2: firrtl.hello
-//    // CECK-NOT: firrtl.annotations
-//    // CECK-NOT: firrtl.hello
-//
-//    // The annotation should be copied to just a[0].  The firrtl.world arg
-//    // attribute should be copied to each port.
-//    firrtl.extmodule @PortVector(in %a: !firrtl.vector<uint<1>, 2> {firrtl.annotations = [{b, target = ["[0]"]}], firrtl.world})
-//    // CECK: firrtl.extmodule @PortVector
-//    // CECK-COUNT-1: firrtl.annotations = [{b}]
-//    // CECK-COUNT-2: firrtl.world
-//    // CECK-NOT: firrtl.annotations
-//    // CECK-NOT: firrtl.world
-//
-//
-//// Test that a truncating connect emitted during lower types correctly adds an
-//// AsPassive cast on a FlipType originating from an instance.
-////
-//// See: https://github.com/llvm/circt/issues/1276
-//// TODO: Enable this !
-////     firrtl.extmodule @Bar2(in %a: !firrtl.uint<2>)
-////     firrtl.module @TruncatingConnectWithFlip() {
-////       // CECK: %[[a_b:.+]] = firrtl.wire
-////       %a = firrtl.wire  : !firrtl.bundle<b: uint<1>>
-////       %bar_a = firrtl.instance @Bar2  {name = "bar"} : !firrtl.flip<uint<2>>
-////       %invalid_ui2 = firrtl.invalidvalue : !firrtl.uint<2>
-////       firrtl.connect %bar_a, %invalid_ui2 : !firrtl.flip<uint<2>>, !firrtl.uint<2>
-////       // CECK: %[[bar_a_passive:.+]] = firrtl.asPassive %bar_a
-////       // CECK-NEXT: %[[bar_a_tail:.+]] = firrtl.tail %[[bar_a_passive]], 1
-////       %0 = firrtl.subfield %a("b") : (!firrtl.bundle<b: uint<1>>) -> !firrtl.uint<1>
-////       // CECK-NEXT: firrtl.connect %[[a_b]], %[[bar_a_tail]]
-////       firrtl.partialconnect %0, %bar_a : !firrtl.uint<1>, !firrtl.flip<uint<2>>
-////     }
-//
-//
-//// Test that a AsPassivePrimOps are handled.
-////
-//// See: https://github.com/llvm/circt/issues/1290
-//
-//// CHECK-LABEL: firrtl.module @Foo1290
-//    firrtl.module @Foo1290(out %arg0: !firrtl.vector<uint<1>, 1>, in %arg1: !firrtl.vector<uint<1>, 1>, out %arg2: !firrtl.vector<uint<1>, 1>, in %arg3: !firrtl.uint<1>) attributes {portNames = ["a", "b", "c", "cond"]} {
-//      %1 = firrtl.asPassive %arg0 : !firrtl.vector<uint<1>, 1>
-//      %2 = firrtl.mux(%arg3, %1, %arg1) : (!firrtl.uint<1>, !firrtl.vector<uint<1>, 1>, !firrtl.vector<uint<1>, 1>) -> !firrtl.vector<uint<1>, 1>
-//      firrtl.connect %arg2, %2 : !firrtl.vector<uint<1>, 1>, !firrtl.vector<uint<1>, 1>
-//    }
-
-=======
->>>>>>> 338ab9b5
 // Test that a vector of bundles with a write works.
 
     firrtl.module @aofs(in %a: !firrtl.uint<1>, in %sel: !firrtl.uint<2>, out %b: !firrtl.vector<bundle<wo: uint<1>>, 4>) {
