// RUN: circt-opt -simple-canonicalizer %s | FileCheck %s

firrtl.circuit "And" {

// CHECK-LABEL: firrtl.module @Div
firrtl.module @Div(in %a: !firrtl.uint<4>,
                   out %b: !firrtl.uint<4>,
                   in %c: !firrtl.sint<4>,
                   out %d: !firrtl.sint<5>,
                   in %e: !firrtl.uint,
                   out %f: !firrtl.uint,
                   in %g: !firrtl.sint,
                   out %h: !firrtl.sint,
                   out %i: !firrtl.uint<4>) {

  // CHECK-DAG: [[ONE_i4:%.+]] = firrtl.constant 1 : !firrtl.uint<4>
  // CHECK-DAG: [[ONE_s5:%.+]] = firrtl.constant 1 : !firrtl.sint<5>
  // CHECK-DAG: [[ONE_i2:%.+]] = firrtl.constant 1 : !firrtl.uint
  // CHECK-DAG: [[ONE_s2:%.+]] = firrtl.constant 1 : !firrtl.sint

  // COM: Check that 'div(a, a) -> 1' works for known UInt widths
  // CHECK: firrtl.connect %b, [[ONE_i4]]
  %0 = firrtl.div %a, %a : (!firrtl.uint<4>, !firrtl.uint<4>) -> !firrtl.uint<4>
  firrtl.connect %b, %0 : !firrtl.uint<4>, !firrtl.uint<4>

  // COM: Check that 'div(c, c) -> 1' works for known SInt widths
  // CHECK: firrtl.connect %d, [[ONE_s5]] : !firrtl.sint<5>, !firrtl.sint<5>
  %1 = firrtl.div %c, %c : (!firrtl.sint<4>, !firrtl.sint<4>) -> !firrtl.sint<5>
  firrtl.connect %d, %1 : !firrtl.sint<5>, !firrtl.sint<5>

  // COM: Check that 'div(e, e) -> 1' works for unknown UInt widths
  // CHECK: firrtl.connect %f, [[ONE_i2]]
  %2 = firrtl.div %e, %e : (!firrtl.uint, !firrtl.uint) -> !firrtl.uint
  firrtl.connect %f, %2 : !firrtl.uint, !firrtl.uint

  // COM: Check that 'div(g, g) -> 1' works for unknown SInt widths
  // CHECK: firrtl.connect %h, [[ONE_s2]]
  %3 = firrtl.div %g, %g : (!firrtl.sint, !firrtl.sint) -> !firrtl.sint
  firrtl.connect %h, %3 : !firrtl.sint, !firrtl.sint

  // COM: Check that 'div(a, 1) -> a' for known UInt widths
  // CHECK: firrtl.connect %b, %a
  %c1_ui2 = firrtl.constant 1 : !firrtl.uint<2>
  %4 = firrtl.div %a, %c1_ui2 : (!firrtl.uint<4>, !firrtl.uint<2>) -> !firrtl.uint<4>
  firrtl.connect %b, %4 : !firrtl.uint<4>, !firrtl.uint<4>

  // CHECK: firrtl.connect %i, %c5_ui4
  %c1_ui4 = firrtl.constant 15 : !firrtl.uint<4>
  %c3_ui4 = firrtl.constant 3 : !firrtl.uint<4>
  %5 = firrtl.div %c1_ui4, %c3_ui4 : (!firrtl.uint<4>, !firrtl.uint<4>) -> !firrtl.uint<4>
  firrtl.connect %i, %5 : !firrtl.uint<4>, !firrtl.uint<4>
}

// CHECK-LABEL: firrtl.module @And
firrtl.module @And(in %in: !firrtl.uint<4>,
                   in %sin: !firrtl.sint<4>,
                   out %out: !firrtl.uint<4>) {
  // CHECK: firrtl.connect %out, %c1_ui4
  %c1_ui4 = firrtl.constant 1 : !firrtl.uint<4>
  %c3_ui4 = firrtl.constant 3 : !firrtl.uint<4>
  %0 = firrtl.and %c3_ui4, %c1_ui4 : (!firrtl.uint<4>, !firrtl.uint<4>) -> !firrtl.uint<4>
  firrtl.connect %out, %0 : !firrtl.uint<4>, !firrtl.uint<4>

  // CHECK: firrtl.connect %out, %in
  %c15_ui4 = firrtl.constant 15 : !firrtl.uint<4>
  %1 = firrtl.and %in, %c15_ui4 : (!firrtl.uint<4>, !firrtl.uint<4>) -> !firrtl.uint<4>
  firrtl.connect %out, %1 : !firrtl.uint<4>, !firrtl.uint<4>

  // CHECK: firrtl.connect %out, %c0_ui4
  %c1_ui0 = firrtl.constant 0 : !firrtl.uint<4>
  %2 = firrtl.and %in, %c1_ui0 : (!firrtl.uint<4>, !firrtl.uint<4>) -> !firrtl.uint<4>
  firrtl.connect %out, %2 : !firrtl.uint<4>, !firrtl.uint<4>

  // CHECK: firrtl.connect %out, %in
  %3 = firrtl.and %in, %in : (!firrtl.uint<4>, !firrtl.uint<4>) -> !firrtl.uint<4>
  firrtl.connect %out, %3 : !firrtl.uint<4>, !firrtl.uint<4>

  // Mixed type inputs - the constant is zero extended, not sign extended, so it
  // cannot be folded!

  // CHECK: firrtl.and %in, %c3_ui2
  // CHECK-NEXT: firrtl.connect %out,
  %c3_ui2 = firrtl.constant 3 : !firrtl.uint<2>
  %4 = firrtl.and %in, %c3_ui2 : (!firrtl.uint<4>, !firrtl.uint<2>) -> !firrtl.uint<4>
  firrtl.connect %out, %4 : !firrtl.uint<4>, !firrtl.uint<4>

  // Mixed type input and outputs.

  // CHECK: firrtl.connect %out, %c1_ui4
  %c1_si4 = firrtl.constant 1 : !firrtl.sint<4>
  %5 = firrtl.and %c1_si4, %c1_si4 : (!firrtl.sint<4>, !firrtl.sint<4>) -> !firrtl.uint<4>
  firrtl.connect %out, %5 : !firrtl.uint<4>, !firrtl.uint<4>

  // CHECK: [[AND:%.+]] = firrtl.and %sin, %sin
  // CHECK-NEXT: firrtl.connect %out, [[AND]]
  %6 = firrtl.and %sin, %sin : (!firrtl.sint<4>, !firrtl.sint<4>) -> !firrtl.uint<4>
  firrtl.connect %out, %6 : !firrtl.uint<4>, !firrtl.uint<4>
}

// CHECK-LABEL: firrtl.module @Or
firrtl.module @Or(in %in: !firrtl.uint<4>,
                  in %sin: !firrtl.sint<4>,
                  out %out: !firrtl.uint<4>) {
  // CHECK: firrtl.connect %out, %c7_ui4
  %c4_ui4 = firrtl.constant 4 : !firrtl.uint<4>
  %c3_ui4 = firrtl.constant 3 : !firrtl.uint<4>
  %0 = firrtl.or %c3_ui4, %c4_ui4 : (!firrtl.uint<4>, !firrtl.uint<4>) -> !firrtl.uint<4>
  firrtl.connect %out, %0 : !firrtl.uint<4>, !firrtl.uint<4>

  // CHECK: firrtl.connect %out, %c15_ui4
  %c1_ui15 = firrtl.constant 15 : !firrtl.uint<4>
  %1 = firrtl.or %in, %c1_ui15 : (!firrtl.uint<4>, !firrtl.uint<4>) -> !firrtl.uint<4>
  firrtl.connect %out, %1 : !firrtl.uint<4>, !firrtl.uint<4>

  // CHECK: firrtl.connect %out, %in
  %c1_ui0 = firrtl.constant 0 : !firrtl.uint<4>
  %2 = firrtl.or %in, %c1_ui0 : (!firrtl.uint<4>, !firrtl.uint<4>) -> !firrtl.uint<4>
  firrtl.connect %out, %2 : !firrtl.uint<4>, !firrtl.uint<4>

  // CHECK: firrtl.connect %out, %in
  %3 = firrtl.or %in, %in : (!firrtl.uint<4>, !firrtl.uint<4>) -> !firrtl.uint<4>
  firrtl.connect %out, %3 : !firrtl.uint<4>, !firrtl.uint<4>

  // Mixed type input and outputs.

  // CHECK: firrtl.connect %out, %c1_ui4
  %c1_si4 = firrtl.constant 1 : !firrtl.sint<4>
  %5 = firrtl.or %c1_si4, %c1_si4 : (!firrtl.sint<4>, !firrtl.sint<4>) -> !firrtl.uint<4>
  firrtl.connect %out, %5 : !firrtl.uint<4>, !firrtl.uint<4>

  // CHECK: [[OR:%.+]] = firrtl.or %sin, %sin
  // CHECK-NEXT: firrtl.connect %out, [[OR]]
  %6 = firrtl.or %sin, %sin : (!firrtl.sint<4>, !firrtl.sint<4>) -> !firrtl.uint<4>
  firrtl.connect %out, %6 : !firrtl.uint<4>, !firrtl.uint<4>
}

// CHECK-LABEL: firrtl.module @Xor
firrtl.module @Xor(in %in: !firrtl.uint<4>,
                   in %sin: !firrtl.sint<4>,
                   out %out: !firrtl.uint<4>) {
  // CHECK: firrtl.connect %out, %c2_ui4
  %c1_ui4 = firrtl.constant 1 : !firrtl.uint<4>
  %c3_ui4 = firrtl.constant 3 : !firrtl.uint<4>
  %0 = firrtl.xor %c3_ui4, %c1_ui4 : (!firrtl.uint<4>, !firrtl.uint<4>) -> !firrtl.uint<4>
  firrtl.connect %out, %0 : !firrtl.uint<4>, !firrtl.uint<4>

  // CHECK: firrtl.connect %out, %in
  %c1_ui0 = firrtl.constant 0 : !firrtl.uint<4>
  %2 = firrtl.xor %in, %c1_ui0 : (!firrtl.uint<4>, !firrtl.uint<4>) -> !firrtl.uint<4>
  firrtl.connect %out, %2 : !firrtl.uint<4>, !firrtl.uint<4>

  // CHECK: firrtl.connect %out, %c0_ui4
  %3 = firrtl.xor %in, %in : (!firrtl.uint<4>, !firrtl.uint<4>) -> !firrtl.uint<4>
  firrtl.connect %out, %3 : !firrtl.uint<4>, !firrtl.uint<4>

  // Mixed type input and outputs.

  // CHECK: firrtl.connect %out, %c0_ui4
  %6 = firrtl.xor %sin, %sin : (!firrtl.sint<4>, !firrtl.sint<4>) -> !firrtl.uint<4>
  firrtl.connect %out, %6 : !firrtl.uint<4>, !firrtl.uint<4>
}

// CHECK-LABEL: firrtl.module @EQ
firrtl.module @EQ(in %in: !firrtl.uint<1>,
                  out %out: !firrtl.uint<1>) {
  // CHECK: firrtl.connect %out, %in
  %c1_ui1 = firrtl.constant 1 : !firrtl.uint<1>
  %0 = firrtl.eq %in, %c1_ui1 : (!firrtl.uint<1>, !firrtl.uint<1>) -> !firrtl.uint<1>
  firrtl.connect %out, %0 : !firrtl.uint<1>, !firrtl.uint<1>

  // Issue #368: https://github.com/llvm/circt/issues/368
  %c3_ui2 = firrtl.constant 3 : !firrtl.uint<2>
  %1 = firrtl.eq %in, %c3_ui2 : (!firrtl.uint<1>, !firrtl.uint<2>) -> !firrtl.uint<1>
  firrtl.connect %out, %1 : !firrtl.uint<1>, !firrtl.uint<1>
  // CHECK: firrtl.eq %in, %c3_ui2
  // CHECK: firrtl.connect
}

// CHECK-LABEL: firrtl.module @NEQ
firrtl.module @NEQ(in %in: !firrtl.uint<1>,
                   out %out: !firrtl.uint<1>) {
  // CHECK: firrtl.connect %out, %in
  %c1_ui0 = firrtl.constant 0 : !firrtl.uint<1>
  %0 = firrtl.neq %in, %c1_ui0 : (!firrtl.uint<1>, !firrtl.uint<1>) -> !firrtl.uint<1>
  firrtl.connect %out, %0 : !firrtl.uint<1>, !firrtl.uint<1>
}

// CHECK-LABEL: firrtl.module @Cat
firrtl.module @Cat(in %in4: !firrtl.uint<4>,
                   out %out4: !firrtl.uint<4>,
                   out %outcst: !firrtl.uint<8>) {

  // CHECK: firrtl.connect %out4, %in4
  %0 = firrtl.bits %in4 3 to 2 : (!firrtl.uint<4>) -> !firrtl.uint<2>
  %1 = firrtl.bits %in4 1 to 0 : (!firrtl.uint<4>) -> !firrtl.uint<2>
  %2 = firrtl.cat %0, %1 : (!firrtl.uint<2>, !firrtl.uint<2>) -> !firrtl.uint<4>
  firrtl.connect %out4, %2 : !firrtl.uint<4>, !firrtl.uint<4>

  // CHECK: firrtl.connect %outcst, %c243_ui8
  %c15_ui4 = firrtl.constant 15 : !firrtl.uint<4>
  %c3_ui4 = firrtl.constant 3 : !firrtl.uint<4>
  %3 = firrtl.cat %c15_ui4, %c3_ui4 : (!firrtl.uint<4>, !firrtl.uint<4>) -> !firrtl.uint<8>
  firrtl.connect %outcst, %3 : !firrtl.uint<8>, !firrtl.uint<8>
 }

// CHECK-LABEL: firrtl.module @Bits
firrtl.module @Bits(in %in1: !firrtl.uint<1>,
                    in %in4: !firrtl.uint<4>,
                    out %out1: !firrtl.uint<1>,
                    out %out2: !firrtl.uint<2>,
                    out %out4: !firrtl.uint<4>) {
  // CHECK: firrtl.connect %out1, %in1
  %0 = firrtl.bits %in1 0 to 0 : (!firrtl.uint<1>) -> !firrtl.uint<1>
  firrtl.connect %out1, %0 : !firrtl.uint<1>, !firrtl.uint<1>

  // CHECK: firrtl.connect %out4, %in4
  %1 = firrtl.bits %in4 3 to 0 : (!firrtl.uint<4>) -> !firrtl.uint<4>
  firrtl.connect %out4, %1 : !firrtl.uint<4>, !firrtl.uint<4>

  // CHECK: firrtl.connect %out2, %c1_ui2
  %c10_ui4 = firrtl.constant 10 : !firrtl.uint<4>
  %2 = firrtl.bits %c10_ui4 2 to 1 : (!firrtl.uint<4>) -> !firrtl.uint<2>
  firrtl.connect %out2, %2 : !firrtl.uint<2>, !firrtl.uint<2>


  // CHECK: firrtl.bits %in4 2 to 2 : (!firrtl.uint<4>) -> !firrtl.uint<1>
  // CHECK-NEXT: firrtl.connect %out1, %
  %3 = firrtl.bits %in4 3 to 1 : (!firrtl.uint<4>) -> !firrtl.uint<3>
  %4 = firrtl.bits %3 1 to 1 : (!firrtl.uint<3>) -> !firrtl.uint<1>
  firrtl.connect %out1, %4 : !firrtl.uint<1>, !firrtl.uint<1>

  // CHECK: firrtl.connect %out1, %in1
  %5 = firrtl.bits %in1 0 to 0 : (!firrtl.uint<1>) -> !firrtl.uint<1>
  firrtl.connect %out1, %5 : !firrtl.uint<1>, !firrtl.uint<1>
}

// CHECK-LABEL: firrtl.module @Head
firrtl.module @Head(in %in4u: !firrtl.uint<4>,
                    out %out1u: !firrtl.uint<1>,
                    out %out3u: !firrtl.uint<3>) {
  // CHECK: [[BITS:%.+]] = firrtl.bits %in4u 3 to 3
  // CHECK-NEXT: firrtl.connect %out1u, [[BITS]]
  %0 = firrtl.head %in4u, 1 : (!firrtl.uint<4>) -> !firrtl.uint<1>
  firrtl.connect %out1u, %0 : !firrtl.uint<1>, !firrtl.uint<1>

  // CHECK: [[BITS:%.+]] = firrtl.bits %in4u 3 to 1
  // CHECK-NEXT: firrtl.connect %out3u, [[BITS]]
  %1 = firrtl.head %in4u, 3 : (!firrtl.uint<4>) -> !firrtl.uint<3>
  firrtl.connect %out3u, %1 : !firrtl.uint<3>, !firrtl.uint<3>

  // CHECK: firrtl.connect %out3u, %c5_ui3
  %c10_ui4 = firrtl.constant 10 : !firrtl.uint<4>
  %2 = firrtl.head %c10_ui4, 3 : (!firrtl.uint<4>) -> !firrtl.uint<3>
  firrtl.connect %out3u, %2 : !firrtl.uint<3>, !firrtl.uint<3>
}

// CHECK-LABEL: firrtl.module @Mux
firrtl.module @Mux(in %in: !firrtl.uint<4>,
                   in %cond: !firrtl.uint<1>,
                   out %out: !firrtl.uint<4>,
                   out %out1: !firrtl.uint<1>) {
  // CHECK: firrtl.connect %out, %in
  %0 = firrtl.mux (%cond, %in, %in) : (!firrtl.uint<1>, !firrtl.uint<4>, !firrtl.uint<4>) -> !firrtl.uint<4>
  firrtl.connect %out, %0 : !firrtl.uint<4>, !firrtl.uint<4>

  // CHECK: firrtl.connect %out, %c7_ui4
  %c7_ui4 = firrtl.constant 7 : !firrtl.uint<4>
  %c1_ui0 = firrtl.constant 0 : !firrtl.uint<1>
  %2 = firrtl.mux (%c1_ui0, %in, %c7_ui4) : (!firrtl.uint<1>, !firrtl.uint<4>, !firrtl.uint<4>) -> !firrtl.uint<4>
  firrtl.connect %out, %2 : !firrtl.uint<4>, !firrtl.uint<4>

  // CHECK: firrtl.connect %out1, %cond
  %c1_ui1 = firrtl.constant 1 : !firrtl.uint<1>
  %3 = firrtl.mux (%cond, %c1_ui1, %c1_ui0) : (!firrtl.uint<1>, !firrtl.uint<1>, !firrtl.uint<1>) -> !firrtl.uint<1>
  firrtl.connect %out1, %3 : !firrtl.uint<1>, !firrtl.uint<1>
}

// CHECK-LABEL: firrtl.module @Pad
firrtl.module @Pad(in %in1u: !firrtl.uint<1>,
                   out %out1u: !firrtl.uint<1>,
                   out %outu: !firrtl.uint<4>,
                   out %outs: !firrtl.sint<4>) {
  // CHECK: firrtl.connect %out1u, %in1u
  %0 = firrtl.pad %in1u, 1 : (!firrtl.uint<1>) -> !firrtl.uint<1>
  firrtl.connect %out1u, %0 : !firrtl.uint<1>, !firrtl.uint<1>

  // CHECK: firrtl.connect %outu, %c1_ui4
  %c1_ui0 = firrtl.constant 1 : !firrtl.uint<1>
  %1 = firrtl.pad %c1_ui0, 4 : (!firrtl.uint<1>) -> !firrtl.uint<4>
  firrtl.connect %outu, %1 : !firrtl.uint<4>, !firrtl.uint<4>

  // CHECK: firrtl.connect %outs, %c-1_si4
  %c1_si1 = firrtl.constant -1 : !firrtl.sint<1>
  %2 = firrtl.pad %c1_si1, 4 : (!firrtl.sint<1>) -> !firrtl.sint<4>
  firrtl.connect %outs, %2 : !firrtl.sint<4>, !firrtl.sint<4>
}

// CHECK-LABEL: firrtl.module @Shl
firrtl.module @Shl(in %in1u: !firrtl.uint<1>,
                   out %out1u: !firrtl.uint<1>,
                   out %outu: !firrtl.uint<4>) {
  // CHECK: firrtl.connect %out1u, %in1u
  %0 = firrtl.shl %in1u, 0 : (!firrtl.uint<1>) -> !firrtl.uint<1>
  firrtl.connect %out1u, %0 : !firrtl.uint<1>, !firrtl.uint<1>

  // CHECK: firrtl.connect %outu, %c8_ui4
  %c1_ui0 = firrtl.constant 1 : !firrtl.uint<1>
  %1 = firrtl.shl %c1_ui0, 3 : (!firrtl.uint<1>) -> !firrtl.uint<4>
  firrtl.connect %outu, %1 : !firrtl.uint<4>, !firrtl.uint<4>
}

// CHECK-LABEL: firrtl.module @Shr
firrtl.module @Shr(in %in1u: !firrtl.uint<1>,
                   in %in4u: !firrtl.uint<4>,
                   in %in1s: !firrtl.sint<1>,
                   in %in4s: !firrtl.sint<4>,
                   in %in0u: !firrtl.uint<0>,
                   out %out1s: !firrtl.sint<1>,
                   out %out1u: !firrtl.uint<1>,
                   out %outu: !firrtl.uint<4>) {
  // CHECK: firrtl.connect %out1u, %in1u
  %0 = firrtl.shr %in1u, 0 : (!firrtl.uint<1>) -> !firrtl.uint<1>
  firrtl.connect %out1u, %0 : !firrtl.uint<1>, !firrtl.uint<1>

  // CHECK: firrtl.connect %out1u, %c0_ui1
  %1 = firrtl.shr %in4u, 4 : (!firrtl.uint<4>) -> !firrtl.uint<1>
  firrtl.connect %out1u, %1 : !firrtl.uint<1>, !firrtl.uint<1>

  // CHECK: firrtl.connect %out1u, %c0_ui1
  %2 = firrtl.shr %in4u, 5 : (!firrtl.uint<4>) -> !firrtl.uint<1>
  firrtl.connect %out1u, %2 : !firrtl.uint<1>, !firrtl.uint<1>

  // CHECK: [[BITS:%.+]] = firrtl.bits %in4s 3 to 3
  // CHECK-NEXT: [[CAST:%.+]] = firrtl.asSInt [[BITS]]
  // CHECK-NEXT: firrtl.connect %out1s, [[CAST]]
  %3 = firrtl.shr %in4s, 3 : (!firrtl.sint<4>) -> !firrtl.sint<1>
  firrtl.connect %out1s, %3 : !firrtl.sint<1>, !firrtl.sint<1>

  // CHECK: [[BITS:%.+]] = firrtl.bits %in4s 3 to 3
  // CHECK-NEXT: [[CAST:%.+]] = firrtl.asSInt [[BITS]]
  // CHECK-NEXT: firrtl.connect %out1s, [[CAST]]
  %4 = firrtl.shr %in4s, 4 : (!firrtl.sint<4>) -> !firrtl.sint<1>
  firrtl.connect %out1s, %4 : !firrtl.sint<1>, !firrtl.sint<1>

  // CHECK: [[BITS:%.+]] = firrtl.bits %in4s 3 to 3
  // CHECK-NEXT: [[CAST:%.+]] = firrtl.asSInt [[BITS]]
  // CHECK-NEXT: firrtl.connect %out1s, [[CAST]]
  %5 = firrtl.shr %in4s, 5 : (!firrtl.sint<4>) -> !firrtl.sint<1>
  firrtl.connect %out1s, %5 : !firrtl.sint<1>, !firrtl.sint<1>

  // CHECK: firrtl.connect %out1u, %c1_ui1
  %c12_ui4 = firrtl.constant 12 : !firrtl.uint<4>
  %6 = firrtl.shr %c12_ui4, 3 : (!firrtl.uint<4>) -> !firrtl.uint<1>
  firrtl.connect %out1u, %6 : !firrtl.uint<1>, !firrtl.uint<1>

  // CHECK: [[BITS:%.+]] = firrtl.bits %in4u 3 to 3
  // CHECK-NEXT: firrtl.connect %out1u, [[BITS]]
  %7 = firrtl.shr %in4u, 3 : (!firrtl.uint<4>) -> !firrtl.uint<1>
  firrtl.connect %out1u, %7 : !firrtl.uint<1>, !firrtl.uint<1>

  // Issue #313: https://github.com/llvm/circt/issues/313
  // CHECK: firrtl.connect %out1s, %in1s : !firrtl.sint<1>, !firrtl.sint<1>
  %8 = firrtl.shr %in1s, 42 : (!firrtl.sint<1>) -> !firrtl.sint<1>
  firrtl.connect %out1s, %8 : !firrtl.sint<1>, !firrtl.sint<1>

  // Issue #1064: https://github.com/llvm/circt/issues/1064
  %c1_ui1 = firrtl.constant 1 : !firrtl.uint<1>
  %9 = firrtl.dshr %in0u, %c1_ui1 : (!firrtl.uint<0>, !firrtl.uint<1>) -> !firrtl.uint<0>
  firrtl.connect %out1u, %9 : !firrtl.uint<1>, !firrtl.uint<0>
}

// CHECK-LABEL: firrtl.module @Tail
firrtl.module @Tail(in %in4u: !firrtl.uint<4>,
                    out %out1u: !firrtl.uint<1>,
                    out %out3u: !firrtl.uint<3>) {
  // CHECK: [[BITS:%.+]] = firrtl.bits %in4u 0 to 0
  // CHECK-NEXT: firrtl.connect %out1u, [[BITS]]
  %0 = firrtl.tail %in4u, 3 : (!firrtl.uint<4>) -> !firrtl.uint<1>
  firrtl.connect %out1u, %0 : !firrtl.uint<1>, !firrtl.uint<1>

  // CHECK: [[BITS:%.+]] = firrtl.bits %in4u 2 to 0
  // CHECK-NEXT: firrtl.connect %out3u, [[BITS]]
  %1 = firrtl.tail %in4u, 1 : (!firrtl.uint<4>) -> !firrtl.uint<3>
  firrtl.connect %out3u, %1 : !firrtl.uint<3>, !firrtl.uint<3>


  // CHECK: firrtl.connect %out3u, %c2_ui3
  %c10_ui4 = firrtl.constant 10 : !firrtl.uint<4>
  %2 = firrtl.tail %c10_ui4, 1 : (!firrtl.uint<4>) -> !firrtl.uint<3>
  firrtl.connect %out3u, %2 : !firrtl.uint<3>, !firrtl.uint<3>
}

// CHECK-LABEL: firrtl.module @issue326
firrtl.module @issue326(out %tmp57: !firrtl.sint<1>) {
  %c29_si7 = firrtl.constant 29 : !firrtl.sint<7>
  %0 = firrtl.shr %c29_si7, 47 : (!firrtl.sint<7>) -> !firrtl.sint<1>
   // CHECK: c0_si1 = firrtl.constant 0 : !firrtl.sint<1>
   firrtl.connect %tmp57, %0 : !firrtl.sint<1>, !firrtl.sint<1>
}

// CHECK-LABEL: firrtl.module @issue331
firrtl.module @issue331(out %tmp81: !firrtl.sint<1>) {
  // CHECK: %c-1_si1 = firrtl.constant -1 : !firrtl.sint<1>
  %c-1_si1 = firrtl.constant -1 : !firrtl.sint<1>
  %0 = firrtl.shr %c-1_si1, 3 : (!firrtl.sint<1>) -> !firrtl.sint<1>
  firrtl.connect %tmp81, %0 : !firrtl.sint<1>, !firrtl.sint<1>
}

// CHECK-LABEL: firrtl.module @issue432
firrtl.module @issue432(out %tmp8: !firrtl.uint<10>) {
  %c130_si10 = firrtl.constant 130 : !firrtl.sint<10>
  %0 = firrtl.tail %c130_si10, 0 : (!firrtl.sint<10>) -> !firrtl.uint<10>
  firrtl.connect %tmp8, %0 : !firrtl.uint<10>, !firrtl.uint<10>
  // CHECK-NEXT: %c130_ui10 = firrtl.constant 130 : !firrtl.uint<10>
  // CHECK-NEXT: firrtl.connect %tmp8, %c130_ui10
}

// CHECK-LABEL: firrtl.module @issue437
firrtl.module @issue437(out %tmp19: !firrtl.uint<1>) {
  // CHECK-NEXT: %c1_ui1 = firrtl.constant 1 : !firrtl.uint<1>
  %c-1_si1 = firrtl.constant -1 : !firrtl.sint<1>
  %0 = firrtl.bits %c-1_si1 0 to 0 : (!firrtl.sint<1>) -> !firrtl.uint<1>
  firrtl.connect %tmp19, %0 : !firrtl.uint<1>, !firrtl.uint<1>
}

// CHECK-LABEL: firrtl.module @issue446
// CHECK-NEXT: firrtl.xor %inp_1, %inp_1
firrtl.module @issue446(in %inp_1: !firrtl.sint<0>, out %tmp10: !firrtl.uint<1>) {
  %0 = firrtl.xor %inp_1, %inp_1 : (!firrtl.sint<0>, !firrtl.sint<0>) -> !firrtl.uint<0>
  firrtl.connect %tmp10, %0 : !firrtl.uint<1>, !firrtl.uint<0>
}

// CHECK-LABEL: firrtl.module @xorUnsized
// CHECK-NEXT: %c0_ui = firrtl.constant 0 : !firrtl.uint
firrtl.module @xorUnsized(in %inp_1: !firrtl.sint, out %tmp10: !firrtl.uint) {
  %0 = firrtl.xor %inp_1, %inp_1 : (!firrtl.sint, !firrtl.sint) -> !firrtl.uint
  firrtl.connect %tmp10, %0 : !firrtl.uint, !firrtl.uint
}

// https://github.com/llvm/circt/issues/516
// CHECK-LABEL: @issue516
// CHECK-NEXT: firrtl.div
firrtl.module @issue516(in %inp_0: !firrtl.uint<0>, out %tmp3: !firrtl.uint<0>) {
  %0 = firrtl.div %inp_0, %inp_0 : (!firrtl.uint<0>, !firrtl.uint<0>) -> !firrtl.uint<0>
  firrtl.connect %tmp3, %0 : !firrtl.uint<0>, !firrtl.uint<0>
}

// https://github.com/llvm/circt/issues/591
// CHECK-LABEL: @reg_cst_prop1
// CHECK-NEXT:   %c5_ui8 = firrtl.constant 5 : !firrtl.uint<8>
// CHECK-NEXT:   firrtl.connect %out_b, %c5_ui8 : !firrtl.uint<8>, !firrtl.uint<8>
// CHECK-NEXT:  }
firrtl.module @reg_cst_prop1(in %clock: !firrtl.clock, out %out_b: !firrtl.uint<8>) {
  %c5_ui8 = firrtl.constant 5 : !firrtl.uint<8>
  %tmp_a = firrtl.reg %clock {name = "tmp_a"} : (!firrtl.clock) -> !firrtl.uint<8>
  %tmp_b = firrtl.reg %clock {name = "tmp_b"} : (!firrtl.clock) -> !firrtl.uint<8>
  firrtl.connect %tmp_a, %c5_ui8 : !firrtl.uint<8>, !firrtl.uint<8>
  firrtl.connect %tmp_b, %tmp_a : !firrtl.uint<8>, !firrtl.uint<8>
  firrtl.connect %out_b, %tmp_b : !firrtl.uint<8>, !firrtl.uint<8>
}

// CHECK-LABEL: @reg_cst_prop2
// CHECK-NEXT:   %c5_ui8 = firrtl.constant 5 : !firrtl.uint<8>
// CHECK-NEXT:   firrtl.connect %out_b, %c5_ui8 : !firrtl.uint<8>, !firrtl.uint<8>
// CHECK-NEXT:  }
firrtl.module @reg_cst_prop2(in %clock: !firrtl.clock, out %out_b: !firrtl.uint<8>) {
  %tmp_b = firrtl.reg %clock {name = "tmp_b"} : (!firrtl.clock) -> !firrtl.uint<8>
  firrtl.connect %out_b, %tmp_b : !firrtl.uint<8>, !firrtl.uint<8>

  %tmp_a = firrtl.reg %clock {name = "tmp_a"} : (!firrtl.clock) -> !firrtl.uint<8>
  %c5_ui8 = firrtl.constant 5 : !firrtl.uint<8>
  firrtl.connect %tmp_a, %c5_ui8 : !firrtl.uint<8>, !firrtl.uint<8>
  firrtl.connect %tmp_b, %tmp_a : !firrtl.uint<8>, !firrtl.uint<8>
}

// CHECK-LABEL: @reg_cst_prop3
// CHECK-NEXT:   %c0_ui8 = firrtl.constant 0 : !firrtl.uint<8>
// CHECK-NEXT:   firrtl.connect %out_b, %c0_ui8 : !firrtl.uint<8>, !firrtl.uint<8>
// CHECK-NEXT:  }
firrtl.module @reg_cst_prop3(in %clock: !firrtl.clock, out %out_b: !firrtl.uint<8>) {
  %tmp_a = firrtl.reg %clock {name = "tmp_a"} : (!firrtl.clock) -> !firrtl.uint<8>
  %c5_ui8 = firrtl.constant 5 : !firrtl.uint<8>
  firrtl.connect %tmp_a, %c5_ui8 : !firrtl.uint<8>, !firrtl.uint<8>

  %xor = firrtl.xor %tmp_a, %c5_ui8 : (!firrtl.uint<8>, !firrtl.uint<8>) -> !firrtl.uint<8>
  firrtl.connect %out_b, %xor : !firrtl.uint<8>, !firrtl.uint<8>
}

// CHECK-LABEL: @pcon
// CHECK-NEXT:   %0 = firrtl.bits %in 4 to 0 : (!firrtl.uint<9>) -> !firrtl.uint<5>
// CHECK-NEXT:   firrtl.connect %out, %0 : !firrtl.uint<5>, !firrtl.uint<5>
// CHECK-NEXT:  }
firrtl.module @pcon(in %in: !firrtl.uint<9>, out %out: !firrtl.uint<5>) {
  firrtl.partialconnect %out, %in : !firrtl.uint<5>, !firrtl.uint<9>
}

// https://github.com/llvm/circt/issues/788

// CHECK-LABEL: @AttachMerge
firrtl.module @AttachMerge(in %a: !firrtl.analog<1>, in %b: !firrtl.analog<1>,
                           in %c: !firrtl.analog<1>) {
  // CHECK-NEXT: firrtl.attach %c, %b, %a :
  // CHECK-NEXT: }
  firrtl.attach %b, %a : !firrtl.analog<1>, !firrtl.analog<1>
  firrtl.attach %c, %b : !firrtl.analog<1>, !firrtl.analog<1>
}

// CHECK-LABEL: @AttachDeadWire
firrtl.module @AttachDeadWire(in %a: !firrtl.analog<1>, in %b: !firrtl.analog<1>) {
  // CHECK-NEXT: firrtl.attach %a, %b :
  // CHECK-NEXT: }
  %c = firrtl.wire  : !firrtl.analog<1>
  firrtl.attach %a, %b, %c : !firrtl.analog<1>, !firrtl.analog<1>, !firrtl.analog<1>
}

// CHECK-LABEL: @AttachOpts
firrtl.module @AttachOpts(in %a: !firrtl.analog<1>) {
  // CHECK-NEXT: }
  %b = firrtl.wire  : !firrtl.analog<1>
  firrtl.attach %b, %a : !firrtl.analog<1>, !firrtl.analog<1>
}

// CHECK-LABEL: @wire_cst_prop1
// CHECK-NEXT:   %c10_ui9 = firrtl.constant 10 : !firrtl.uint<9>
// CHECK-NEXT:   firrtl.connect %out_b, %c10_ui9 : !firrtl.uint<9>, !firrtl.uint<9>
// CHECK-NEXT:  }
firrtl.module @wire_cst_prop1(out %out_b: !firrtl.uint<9>) {
  %tmp_a = firrtl.wire : !firrtl.uint<8>
  %c5_ui8 = firrtl.constant 5 : !firrtl.uint<8>
  firrtl.connect %tmp_a, %c5_ui8 : !firrtl.uint<8>, !firrtl.uint<8>

  %xor = firrtl.add %tmp_a, %c5_ui8 : (!firrtl.uint<8>, !firrtl.uint<8>) -> !firrtl.uint<9>
  firrtl.connect %out_b, %xor : !firrtl.uint<9>, !firrtl.uint<9>
}

// CHECK-LABEL: @wire_port_prop1
// CHECK-NEXT:   firrtl.connect %out_b, %in_a : !firrtl.uint<9>, !firrtl.uint<9>
// CHECK-NEXT:  }
firrtl.module @wire_port_prop1(in %in_a: !firrtl.uint<9>, out %out_b: !firrtl.uint<9>) {
  %tmp = firrtl.wire : !firrtl.uint<9>
  firrtl.connect %tmp, %in_a : !firrtl.uint<9>, !firrtl.uint<9>

  firrtl.connect %out_b, %tmp : !firrtl.uint<9>, !firrtl.uint<9>
}

// CHECK-LABEL: @LEQWithConstLHS
// CHECK-NEXT: %c42_ui = firrtl.constant
// CHECK-NEXT: %0 = firrtl.geq %a, %c42_ui
firrtl.module @LEQWithConstLHS(in %a: !firrtl.uint, out %b: !firrtl.uint<1>) {
  %0 = firrtl.constant 42 : !firrtl.uint
  %1 = firrtl.leq %0, %a : (!firrtl.uint, !firrtl.uint) -> !firrtl.uint<1>
  firrtl.connect %b, %1 : !firrtl.uint<1>, !firrtl.uint<1>
}

// CHECK-LABEL: @LTWithConstLHS
// CHECK-NEXT: %c42_ui = firrtl.constant
// CHECK-NEXT: %0 = firrtl.gt %a, %c42_ui
firrtl.module @LTWithConstLHS(in %a: !firrtl.uint, out %b: !firrtl.uint<1>) {
  %0 = firrtl.constant 42 : !firrtl.uint
  %1 = firrtl.lt %0, %a : (!firrtl.uint, !firrtl.uint) -> !firrtl.uint<1>
  firrtl.connect %b, %1 : !firrtl.uint<1>, !firrtl.uint<1>
}

// CHECK-LABEL: @GEQWithConstLHS
// CHECK-NEXT: %c42_ui = firrtl.constant
// CHECK-NEXT: %0 = firrtl.leq %a, %c42_ui
firrtl.module @GEQWithConstLHS(in %a: !firrtl.uint, out %b: !firrtl.uint<1>) {
  %0 = firrtl.constant 42 : !firrtl.uint
  %1 = firrtl.geq %0, %a : (!firrtl.uint, !firrtl.uint) -> !firrtl.uint<1>
  firrtl.connect %b, %1 : !firrtl.uint<1>, !firrtl.uint<1>
}

// CHECK-LABEL: @GTWithConstLHS
// CHECK-NEXT: %c42_ui = firrtl.constant
// CHECK-NEXT: %0 = firrtl.lt %a, %c42_ui
firrtl.module @GTWithConstLHS(in %a: !firrtl.uint, out %b: !firrtl.uint<1>) {
  %0 = firrtl.constant 42 : !firrtl.uint
  %1 = firrtl.gt %0, %a : (!firrtl.uint, !firrtl.uint) -> !firrtl.uint<1>
  firrtl.connect %b, %1 : !firrtl.uint<1>, !firrtl.uint<1>
}

// CHECK-LABEL: @CompareWithSelf
firrtl.module @CompareWithSelf(
  in %a: !firrtl.uint,
  out %y0: !firrtl.uint<1>,
  out %y1: !firrtl.uint<1>,
  out %y2: !firrtl.uint<1>,
  out %y3: !firrtl.uint<1>,
  out %y4: !firrtl.uint<1>,
  out %y5: !firrtl.uint<1>
) {
  // CHECK-NEXT: [[_:.+]] = firrtl.constant
  // CHECK-NEXT: [[_:.+]] = firrtl.constant

  %0 = firrtl.leq %a, %a : (!firrtl.uint, !firrtl.uint) -> !firrtl.uint<1>
  firrtl.connect %y0, %0 : !firrtl.uint<1>, !firrtl.uint<1>
  // CHECK-NEXT: firrtl.connect %y0, %c1_ui1

  %1 = firrtl.lt %a, %a : (!firrtl.uint, !firrtl.uint) -> !firrtl.uint<1>
  firrtl.connect %y1, %1 : !firrtl.uint<1>, !firrtl.uint<1>
  // CHECK-NEXT: firrtl.connect %y1, %c0_ui1

  %2 = firrtl.geq %a, %a : (!firrtl.uint, !firrtl.uint) -> !firrtl.uint<1>
  firrtl.connect %y2, %2 : !firrtl.uint<1>, !firrtl.uint<1>
  // CHECK-NEXT: firrtl.connect %y2, %c1_ui1

  %3 = firrtl.gt %a, %a : (!firrtl.uint, !firrtl.uint) -> !firrtl.uint<1>
  firrtl.connect %y3, %3 : !firrtl.uint<1>, !firrtl.uint<1>
  // CHECK-NEXT: firrtl.connect %y3, %c0_ui1

  %4 = firrtl.eq %a, %a : (!firrtl.uint, !firrtl.uint) -> !firrtl.uint<1>
  firrtl.connect %y4, %4 : !firrtl.uint<1>, !firrtl.uint<1>
  // CHECK-NEXT: firrtl.connect %y4, %c1_ui1

  %5 = firrtl.neq %a, %a : (!firrtl.uint, !firrtl.uint) -> !firrtl.uint<1>
  firrtl.connect %y5, %5 : !firrtl.uint<1>, !firrtl.uint<1>
  // CHECK-NEXT: firrtl.connect %y5, %c0_ui1
}

// CHECK-LABEL: @LEQOutsideBounds
firrtl.module @LEQOutsideBounds(
  in %a: !firrtl.uint<3>,
  in %b: !firrtl.sint<3>,
  out %y0: !firrtl.uint<1>,
  out %y1: !firrtl.uint<1>,
  out %y2: !firrtl.uint<1>,
  out %y3: !firrtl.uint<1>,
  out %y4: !firrtl.uint<1>,
  out %y5: !firrtl.uint<1>
) {
  // CHECK-NEXT: [[_:.+]] = firrtl.constant
  // CHECK-NEXT: [[_:.+]] = firrtl.constant
  %cm5_si = firrtl.constant -5 : !firrtl.sint
  %cm6_si = firrtl.constant -6 : !firrtl.sint
  %c3_si = firrtl.constant 3 : !firrtl.sint
  %c4_si = firrtl.constant 4 : !firrtl.sint
  %c7_ui = firrtl.constant 7 : !firrtl.uint
  %c8_ui = firrtl.constant 8 : !firrtl.uint

  // a <= 7 -> 1
  // a <= 8 -> 1
  %0 = firrtl.leq %a, %c7_ui : (!firrtl.uint<3>, !firrtl.uint) -> !firrtl.uint<1>
  %1 = firrtl.leq %a, %c8_ui : (!firrtl.uint<3>, !firrtl.uint) -> !firrtl.uint<1>
  firrtl.connect %y0, %0 : !firrtl.uint<1>, !firrtl.uint<1>
  firrtl.connect %y1, %1 : !firrtl.uint<1>, !firrtl.uint<1>
  // CHECK-NEXT: firrtl.connect %y0, %c1_ui1
  // CHECK-NEXT: firrtl.connect %y1, %c1_ui1

  // b <= 3 -> 1
  // b <= 4 -> 1
  %2 = firrtl.leq %b, %c3_si : (!firrtl.sint<3>, !firrtl.sint) -> !firrtl.uint<1>
  %3 = firrtl.leq %b, %c4_si : (!firrtl.sint<3>, !firrtl.sint) -> !firrtl.uint<1>
  firrtl.connect %y2, %2 : !firrtl.uint<1>, !firrtl.uint<1>
  firrtl.connect %y3, %3 : !firrtl.uint<1>, !firrtl.uint<1>
  // CHECK-NEXT: firrtl.connect %y2, %c1_ui1
  // CHECK-NEXT: firrtl.connect %y3, %c1_ui1

  // b <= -5 -> 0
  // b <= -6 -> 0
  %4 = firrtl.leq %b, %cm5_si : (!firrtl.sint<3>, !firrtl.sint) -> !firrtl.uint<1>
  %5 = firrtl.leq %b, %cm6_si : (!firrtl.sint<3>, !firrtl.sint) -> !firrtl.uint<1>
  firrtl.connect %y4, %4 : !firrtl.uint<1>, !firrtl.uint<1>
  firrtl.connect %y5, %5 : !firrtl.uint<1>, !firrtl.uint<1>
  // CHECK-NEXT: firrtl.connect %y4, %c0_ui1
  // CHECK-NEXT: firrtl.connect %y5, %c0_ui1
}

// CHECK-LABEL: @LTOutsideBounds
firrtl.module @LTOutsideBounds(
  in %a: !firrtl.uint<3>,
  in %b: !firrtl.sint<3>,
  out %y0: !firrtl.uint<1>,
  out %y1: !firrtl.uint<1>,
  out %y2: !firrtl.uint<1>,
  out %y3: !firrtl.uint<1>,
  out %y4: !firrtl.uint<1>,
  out %y5: !firrtl.uint<1>
) {
  // CHECK-NEXT: [[_:.+]] = firrtl.constant
  // CHECK-NEXT: [[_:.+]] = firrtl.constant
  %cm4_si = firrtl.constant -4 : !firrtl.sint
  %cm5_si = firrtl.constant -5 : !firrtl.sint
  %c4_si = firrtl.constant 4 : !firrtl.sint
  %c5_si = firrtl.constant 5 : !firrtl.sint
  %c8_ui = firrtl.constant 8 : !firrtl.uint
  %c9_ui = firrtl.constant 9 : !firrtl.uint

  // a < 8 -> 1
  // a < 9 -> 1
  %0 = firrtl.lt %a, %c8_ui : (!firrtl.uint<3>, !firrtl.uint) -> !firrtl.uint<1>
  %1 = firrtl.lt %a, %c9_ui : (!firrtl.uint<3>, !firrtl.uint) -> !firrtl.uint<1>
  firrtl.connect %y0, %0 : !firrtl.uint<1>, !firrtl.uint<1>
  firrtl.connect %y1, %1 : !firrtl.uint<1>, !firrtl.uint<1>
  // CHECK-NEXT: firrtl.connect %y0, %c1_ui1
  // CHECK-NEXT: firrtl.connect %y1, %c1_ui1

  // b < 4 -> 1
  // b < 5 -> 1
  %2 = firrtl.lt %b, %c4_si : (!firrtl.sint<3>, !firrtl.sint) -> !firrtl.uint<1>
  %3 = firrtl.lt %b, %c5_si : (!firrtl.sint<3>, !firrtl.sint) -> !firrtl.uint<1>
  firrtl.connect %y2, %2 : !firrtl.uint<1>, !firrtl.uint<1>
  firrtl.connect %y3, %3 : !firrtl.uint<1>, !firrtl.uint<1>
  // CHECK-NEXT: firrtl.connect %y2, %c1_ui1
  // CHECK-NEXT: firrtl.connect %y3, %c1_ui1

  // b < -4 -> 0
  // b < -5 -> 0
  %4 = firrtl.lt %b, %cm4_si : (!firrtl.sint<3>, !firrtl.sint) -> !firrtl.uint<1>
  %5 = firrtl.lt %b, %cm5_si : (!firrtl.sint<3>, !firrtl.sint) -> !firrtl.uint<1>
  firrtl.connect %y4, %4 : !firrtl.uint<1>, !firrtl.uint<1>
  firrtl.connect %y5, %5 : !firrtl.uint<1>, !firrtl.uint<1>
  // CHECK-NEXT: firrtl.connect %y4, %c0_ui1
  // CHECK-NEXT: firrtl.connect %y5, %c0_ui1
}

// CHECK-LABEL: @GEQOutsideBounds
firrtl.module @GEQOutsideBounds(
  in %a: !firrtl.uint<3>,
  in %b: !firrtl.sint<3>,
  out %y0: !firrtl.uint<1>,
  out %y1: !firrtl.uint<1>,
  out %y2: !firrtl.uint<1>,
  out %y3: !firrtl.uint<1>,
  out %y4: !firrtl.uint<1>,
  out %y5: !firrtl.uint<1>
) {
  // CHECK-NEXT: [[_:.+]] = firrtl.constant
  // CHECK-NEXT: [[_:.+]] = firrtl.constant
  %cm4_si = firrtl.constant -4 : !firrtl.sint
  %cm5_si = firrtl.constant -5 : !firrtl.sint
  %c4_si = firrtl.constant 4 : !firrtl.sint
  %c5_si = firrtl.constant 5 : !firrtl.sint
  %c8_ui = firrtl.constant 8 : !firrtl.uint
  %c9_ui = firrtl.constant 9 : !firrtl.uint

  // a >= 8 -> 0
  // a >= 9 -> 0
  %0 = firrtl.geq %a, %c8_ui : (!firrtl.uint<3>, !firrtl.uint) -> !firrtl.uint<1>
  %1 = firrtl.geq %a, %c9_ui : (!firrtl.uint<3>, !firrtl.uint) -> !firrtl.uint<1>
  firrtl.connect %y0, %0 : !firrtl.uint<1>, !firrtl.uint<1>
  firrtl.connect %y1, %1 : !firrtl.uint<1>, !firrtl.uint<1>
  // CHECK-NEXT: firrtl.connect %y0, %c0_ui1
  // CHECK-NEXT: firrtl.connect %y1, %c0_ui1

  // b >= 4 -> 0
  // b >= 5 -> 0
  %2 = firrtl.geq %b, %c4_si : (!firrtl.sint<3>, !firrtl.sint) -> !firrtl.uint<1>
  %3 = firrtl.geq %b, %c5_si : (!firrtl.sint<3>, !firrtl.sint) -> !firrtl.uint<1>
  firrtl.connect %y2, %2 : !firrtl.uint<1>, !firrtl.uint<1>
  firrtl.connect %y3, %3 : !firrtl.uint<1>, !firrtl.uint<1>
  // CHECK-NEXT: firrtl.connect %y2, %c0_ui1
  // CHECK-NEXT: firrtl.connect %y3, %c0_ui1

  // b >= -4 -> 1
  // b >= -5 -> 1
  %4 = firrtl.geq %b, %cm4_si : (!firrtl.sint<3>, !firrtl.sint) -> !firrtl.uint<1>
  %5 = firrtl.geq %b, %cm5_si : (!firrtl.sint<3>, !firrtl.sint) -> !firrtl.uint<1>
  firrtl.connect %y4, %4 : !firrtl.uint<1>, !firrtl.uint<1>
  firrtl.connect %y5, %5 : !firrtl.uint<1>, !firrtl.uint<1>
  // CHECK-NEXT: firrtl.connect %y4, %c1_ui1
  // CHECK-NEXT: firrtl.connect %y5, %c1_ui1
}

// CHECK-LABEL: @GTOutsideBounds
firrtl.module @GTOutsideBounds(
  in %a: !firrtl.uint<3>,
  in %b: !firrtl.sint<3>,
  out %y0: !firrtl.uint<1>,
  out %y1: !firrtl.uint<1>,
  out %y2: !firrtl.uint<1>,
  out %y3: !firrtl.uint<1>,
  out %y4: !firrtl.uint<1>,
  out %y5: !firrtl.uint<1>
) {
  // CHECK-NEXT: [[_:.+]] = firrtl.constant
  // CHECK-NEXT: [[_:.+]] = firrtl.constant
  %cm5_si = firrtl.constant -5 : !firrtl.sint
  %cm6_si = firrtl.constant -6 : !firrtl.sint
  %c3_si = firrtl.constant 3 : !firrtl.sint
  %c4_si = firrtl.constant 4 : !firrtl.sint
  %c7_ui = firrtl.constant 7 : !firrtl.uint
  %c8_ui = firrtl.constant 8 : !firrtl.uint

  // a > 7 -> 0
  // a > 8 -> 0
  %0 = firrtl.gt %a, %c7_ui : (!firrtl.uint<3>, !firrtl.uint) -> !firrtl.uint<1>
  %1 = firrtl.gt %a, %c8_ui : (!firrtl.uint<3>, !firrtl.uint) -> !firrtl.uint<1>
  firrtl.connect %y0, %0 : !firrtl.uint<1>, !firrtl.uint<1>
  firrtl.connect %y1, %1 : !firrtl.uint<1>, !firrtl.uint<1>
  // CHECK-NEXT: firrtl.connect %y0, %c0_ui1
  // CHECK-NEXT: firrtl.connect %y1, %c0_ui1

  // b > 3 -> 0
  // b > 4 -> 0
  %2 = firrtl.gt %b, %c3_si : (!firrtl.sint<3>, !firrtl.sint) -> !firrtl.uint<1>
  %3 = firrtl.gt %b, %c4_si : (!firrtl.sint<3>, !firrtl.sint) -> !firrtl.uint<1>
  firrtl.connect %y2, %2 : !firrtl.uint<1>, !firrtl.uint<1>
  firrtl.connect %y3, %3 : !firrtl.uint<1>, !firrtl.uint<1>
  // CHECK-NEXT: firrtl.connect %y2, %c0_ui1
  // CHECK-NEXT: firrtl.connect %y3, %c0_ui1

  // b > -5 -> 1
  // b > -6 -> 1
  %4 = firrtl.gt %b, %cm5_si : (!firrtl.sint<3>, !firrtl.sint) -> !firrtl.uint<1>
  %5 = firrtl.gt %b, %cm6_si : (!firrtl.sint<3>, !firrtl.sint) -> !firrtl.uint<1>
  firrtl.connect %y4, %4 : !firrtl.uint<1>, !firrtl.uint<1>
  firrtl.connect %y5, %5 : !firrtl.uint<1>, !firrtl.uint<1>
  // CHECK-NEXT: firrtl.connect %y4, %c1_ui1
  // CHECK-NEXT: firrtl.connect %y5, %c1_ui1
}

// CHECK-LABEL: @ComparisonOfDifferentWidths
firrtl.module @ComparisonOfDifferentWidths(
  out %y0: !firrtl.uint<1>,
  out %y1: !firrtl.uint<1>,
  out %y2: !firrtl.uint<1>,
  out %y3: !firrtl.uint<1>,
  out %y4: !firrtl.uint<1>,
  out %y5: !firrtl.uint<1>,
  out %y6: !firrtl.uint<1>,
  out %y7: !firrtl.uint<1>,
  out %y8: !firrtl.uint<1>,
  out %y9: !firrtl.uint<1>,
  out %y10: !firrtl.uint<1>,
  out %y11: !firrtl.uint<1>
) {
  // CHECK-NEXT: [[_:.+]] = firrtl.constant
  // CHECK-NEXT: [[_:.+]] = firrtl.constant
  %c3_si3 = firrtl.constant 3 : !firrtl.sint<3>
  %c4_si4 = firrtl.constant 4 : !firrtl.sint<4>
  %c3_ui2 = firrtl.constant 3 : !firrtl.uint<2>
  %c4_ui3 = firrtl.constant 4 : !firrtl.uint<3>

  %0 = firrtl.leq %c3_ui2, %c4_ui3 : (!firrtl.uint<2>, !firrtl.uint<3>) -> !firrtl.uint<1>
  %1 = firrtl.leq %c3_si3, %c4_si4 : (!firrtl.sint<3>, !firrtl.sint<4>) -> !firrtl.uint<1>
  %2 = firrtl.lt %c3_ui2, %c4_ui3 : (!firrtl.uint<2>, !firrtl.uint<3>) -> !firrtl.uint<1>
  %3 = firrtl.lt %c3_si3, %c4_si4 : (!firrtl.sint<3>, !firrtl.sint<4>) -> !firrtl.uint<1>
  %4 = firrtl.geq %c3_ui2, %c4_ui3 : (!firrtl.uint<2>, !firrtl.uint<3>) -> !firrtl.uint<1>
  %5 = firrtl.geq %c3_si3, %c4_si4 : (!firrtl.sint<3>, !firrtl.sint<4>) -> !firrtl.uint<1>
  %6 = firrtl.gt %c3_ui2, %c4_ui3 : (!firrtl.uint<2>, !firrtl.uint<3>) -> !firrtl.uint<1>
  %7 = firrtl.gt %c3_si3, %c4_si4 : (!firrtl.sint<3>, !firrtl.sint<4>) -> !firrtl.uint<1>
  %8 = firrtl.eq %c3_ui2, %c4_ui3 : (!firrtl.uint<2>, !firrtl.uint<3>) -> !firrtl.uint<1>
  %9 = firrtl.eq %c3_si3, %c4_si4 : (!firrtl.sint<3>, !firrtl.sint<4>) -> !firrtl.uint<1>
  %10 = firrtl.neq %c3_ui2, %c4_ui3 : (!firrtl.uint<2>, !firrtl.uint<3>) -> !firrtl.uint<1>
  %11 = firrtl.neq %c3_si3, %c4_si4 : (!firrtl.sint<3>, !firrtl.sint<4>) -> !firrtl.uint<1>

  firrtl.connect %y0, %0 : !firrtl.uint<1>, !firrtl.uint<1>
  firrtl.connect %y1, %1 : !firrtl.uint<1>, !firrtl.uint<1>
  firrtl.connect %y2, %2 : !firrtl.uint<1>, !firrtl.uint<1>
  firrtl.connect %y3, %3 : !firrtl.uint<1>, !firrtl.uint<1>
  firrtl.connect %y4, %4 : !firrtl.uint<1>, !firrtl.uint<1>
  firrtl.connect %y5, %5 : !firrtl.uint<1>, !firrtl.uint<1>
  firrtl.connect %y6, %6 : !firrtl.uint<1>, !firrtl.uint<1>
  firrtl.connect %y7, %7 : !firrtl.uint<1>, !firrtl.uint<1>
  firrtl.connect %y8, %8 : !firrtl.uint<1>, !firrtl.uint<1>
  firrtl.connect %y9, %9 : !firrtl.uint<1>, !firrtl.uint<1>
  firrtl.connect %y10, %10 : !firrtl.uint<1>, !firrtl.uint<1>
  firrtl.connect %y11, %11 : !firrtl.uint<1>, !firrtl.uint<1>
  // CHECK-NEXT: firrtl.connect %y0, %c1_ui1
  // CHECK-NEXT: firrtl.connect %y1, %c1_ui1
  // CHECK-NEXT: firrtl.connect %y2, %c1_ui1
  // CHECK-NEXT: firrtl.connect %y3, %c1_ui1
  // CHECK-NEXT: firrtl.connect %y4, %c0_ui1
  // CHECK-NEXT: firrtl.connect %y5, %c0_ui1
  // CHECK-NEXT: firrtl.connect %y6, %c0_ui1
  // CHECK-NEXT: firrtl.connect %y7, %c0_ui1
  // CHECK-NEXT: firrtl.connect %y8, %c0_ui1
  // CHECK-NEXT: firrtl.connect %y9, %c0_ui1
  // CHECK-NEXT: firrtl.connect %y10, %c1_ui1
  // CHECK-NEXT: firrtl.connect %y11, %c1_ui1
}

// CHECK-LABEL: @ComparisonOfUnsizedAndSized
firrtl.module @ComparisonOfUnsizedAndSized(
  out %y0: !firrtl.uint<1>,
  out %y1: !firrtl.uint<1>,
  out %y2: !firrtl.uint<1>,
  out %y3: !firrtl.uint<1>,
  out %y4: !firrtl.uint<1>,
  out %y5: !firrtl.uint<1>,
  out %y6: !firrtl.uint<1>,
  out %y7: !firrtl.uint<1>,
  out %y8: !firrtl.uint<1>,
  out %y9: !firrtl.uint<1>,
  out %y10: !firrtl.uint<1>,
  out %y11: !firrtl.uint<1>
) {
  // CHECK-NEXT: [[_:.+]] = firrtl.constant
  // CHECK-NEXT: [[_:.+]] = firrtl.constant
  %c3_si = firrtl.constant 3 : !firrtl.sint
  %c4_si4 = firrtl.constant 4 : !firrtl.sint<4>
  %c3_ui = firrtl.constant 3 : !firrtl.uint
  %c4_ui3 = firrtl.constant 4 : !firrtl.uint<3>

  %0 = firrtl.leq %c3_ui, %c4_ui3 : (!firrtl.uint, !firrtl.uint<3>) -> !firrtl.uint<1>
  %1 = firrtl.leq %c3_si, %c4_si4 : (!firrtl.sint, !firrtl.sint<4>) -> !firrtl.uint<1>
  %2 = firrtl.lt %c3_ui, %c4_ui3 : (!firrtl.uint, !firrtl.uint<3>) -> !firrtl.uint<1>
  %3 = firrtl.lt %c3_si, %c4_si4 : (!firrtl.sint, !firrtl.sint<4>) -> !firrtl.uint<1>
  %4 = firrtl.geq %c3_ui, %c4_ui3 : (!firrtl.uint, !firrtl.uint<3>) -> !firrtl.uint<1>
  %5 = firrtl.geq %c3_si, %c4_si4 : (!firrtl.sint, !firrtl.sint<4>) -> !firrtl.uint<1>
  %6 = firrtl.gt %c3_ui, %c4_ui3 : (!firrtl.uint, !firrtl.uint<3>) -> !firrtl.uint<1>
  %7 = firrtl.gt %c3_si, %c4_si4 : (!firrtl.sint, !firrtl.sint<4>) -> !firrtl.uint<1>
  %8 = firrtl.eq %c3_ui, %c4_ui3 : (!firrtl.uint, !firrtl.uint<3>) -> !firrtl.uint<1>
  %9 = firrtl.eq %c3_si, %c4_si4 : (!firrtl.sint, !firrtl.sint<4>) -> !firrtl.uint<1>
  %10 = firrtl.neq %c3_ui, %c4_ui3 : (!firrtl.uint, !firrtl.uint<3>) -> !firrtl.uint<1>
  %11 = firrtl.neq %c3_si, %c4_si4 : (!firrtl.sint, !firrtl.sint<4>) -> !firrtl.uint<1>

  firrtl.connect %y0, %0 : !firrtl.uint<1>, !firrtl.uint<1>
  firrtl.connect %y1, %1 : !firrtl.uint<1>, !firrtl.uint<1>
  firrtl.connect %y2, %2 : !firrtl.uint<1>, !firrtl.uint<1>
  firrtl.connect %y3, %3 : !firrtl.uint<1>, !firrtl.uint<1>
  firrtl.connect %y4, %4 : !firrtl.uint<1>, !firrtl.uint<1>
  firrtl.connect %y5, %5 : !firrtl.uint<1>, !firrtl.uint<1>
  firrtl.connect %y6, %6 : !firrtl.uint<1>, !firrtl.uint<1>
  firrtl.connect %y7, %7 : !firrtl.uint<1>, !firrtl.uint<1>
  firrtl.connect %y8, %8 : !firrtl.uint<1>, !firrtl.uint<1>
  firrtl.connect %y9, %9 : !firrtl.uint<1>, !firrtl.uint<1>
  firrtl.connect %y10, %10 : !firrtl.uint<1>, !firrtl.uint<1>
  firrtl.connect %y11, %11 : !firrtl.uint<1>, !firrtl.uint<1>
  // CHECK-NEXT: firrtl.connect %y0, %c1_ui1
  // CHECK-NEXT: firrtl.connect %y1, %c1_ui1
  // CHECK-NEXT: firrtl.connect %y2, %c1_ui1
  // CHECK-NEXT: firrtl.connect %y3, %c1_ui1
  // CHECK-NEXT: firrtl.connect %y4, %c0_ui1
  // CHECK-NEXT: firrtl.connect %y5, %c0_ui1
  // CHECK-NEXT: firrtl.connect %y6, %c0_ui1
  // CHECK-NEXT: firrtl.connect %y7, %c0_ui1
  // CHECK-NEXT: firrtl.connect %y8, %c0_ui1
  // CHECK-NEXT: firrtl.connect %y9, %c0_ui1
  // CHECK-NEXT: firrtl.connect %y10, %c1_ui1
  // CHECK-NEXT: firrtl.connect %y11, %c1_ui1
}

// CHECK-LABEL: @ComparisonOfUnsized
firrtl.module @ComparisonOfUnsized(
  out %y0: !firrtl.uint<1>,
  out %y1: !firrtl.uint<1>,
  out %y2: !firrtl.uint<1>,
  out %y3: !firrtl.uint<1>,
  out %y4: !firrtl.uint<1>,
  out %y5: !firrtl.uint<1>,
  out %y6: !firrtl.uint<1>,
  out %y7: !firrtl.uint<1>,
  out %y8: !firrtl.uint<1>,
  out %y9: !firrtl.uint<1>,
  out %y10: !firrtl.uint<1>,
  out %y11: !firrtl.uint<1>
) {
  // CHECK-NEXT: [[_:.+]] = firrtl.constant
  // CHECK-NEXT: [[_:.+]] = firrtl.constant
  %c0_si = firrtl.constant 0 : !firrtl.sint
  %c4_si = firrtl.constant 4 : !firrtl.sint
  %c0_ui = firrtl.constant 0 : !firrtl.uint
  %c4_ui = firrtl.constant 4 : !firrtl.uint

  %0 = firrtl.leq %c0_ui, %c4_ui : (!firrtl.uint, !firrtl.uint) -> !firrtl.uint<1>
  %1 = firrtl.leq %c0_si, %c4_si : (!firrtl.sint, !firrtl.sint) -> !firrtl.uint<1>
  %2 = firrtl.lt %c0_ui, %c4_ui : (!firrtl.uint, !firrtl.uint) -> !firrtl.uint<1>
  %3 = firrtl.lt %c0_si, %c4_si : (!firrtl.sint, !firrtl.sint) -> !firrtl.uint<1>
  %4 = firrtl.geq %c0_ui, %c4_ui : (!firrtl.uint, !firrtl.uint) -> !firrtl.uint<1>
  %5 = firrtl.geq %c0_si, %c4_si : (!firrtl.sint, !firrtl.sint) -> !firrtl.uint<1>
  %6 = firrtl.gt %c0_ui, %c4_ui : (!firrtl.uint, !firrtl.uint) -> !firrtl.uint<1>
  %7 = firrtl.gt %c0_si, %c4_si : (!firrtl.sint, !firrtl.sint) -> !firrtl.uint<1>
  %8 = firrtl.eq %c0_ui, %c4_ui : (!firrtl.uint, !firrtl.uint) -> !firrtl.uint<1>
  %9 = firrtl.eq %c0_si, %c4_si : (!firrtl.sint, !firrtl.sint) -> !firrtl.uint<1>
  %10 = firrtl.neq %c0_ui, %c4_ui : (!firrtl.uint, !firrtl.uint) -> !firrtl.uint<1>
  %11 = firrtl.neq %c0_si, %c4_si : (!firrtl.sint, !firrtl.sint) -> !firrtl.uint<1>

  firrtl.connect %y0, %0 : !firrtl.uint<1>, !firrtl.uint<1>
  firrtl.connect %y1, %1 : !firrtl.uint<1>, !firrtl.uint<1>
  firrtl.connect %y2, %2 : !firrtl.uint<1>, !firrtl.uint<1>
  firrtl.connect %y3, %3 : !firrtl.uint<1>, !firrtl.uint<1>
  firrtl.connect %y4, %4 : !firrtl.uint<1>, !firrtl.uint<1>
  firrtl.connect %y5, %5 : !firrtl.uint<1>, !firrtl.uint<1>
  firrtl.connect %y6, %6 : !firrtl.uint<1>, !firrtl.uint<1>
  firrtl.connect %y7, %7 : !firrtl.uint<1>, !firrtl.uint<1>
  firrtl.connect %y8, %8 : !firrtl.uint<1>, !firrtl.uint<1>
  firrtl.connect %y9, %9 : !firrtl.uint<1>, !firrtl.uint<1>
  firrtl.connect %y10, %10 : !firrtl.uint<1>, !firrtl.uint<1>
  firrtl.connect %y11, %11 : !firrtl.uint<1>, !firrtl.uint<1>
  // CHECK-NEXT: firrtl.connect %y0, %c1_ui1
  // CHECK-NEXT: firrtl.connect %y1, %c1_ui1
  // CHECK-NEXT: firrtl.connect %y2, %c1_ui1
  // CHECK-NEXT: firrtl.connect %y3, %c1_ui1
  // CHECK-NEXT: firrtl.connect %y4, %c0_ui1
  // CHECK-NEXT: firrtl.connect %y5, %c0_ui1
  // CHECK-NEXT: firrtl.connect %y6, %c0_ui1
  // CHECK-NEXT: firrtl.connect %y7, %c0_ui1
  // CHECK-NEXT: firrtl.connect %y8, %c0_ui1
  // CHECK-NEXT: firrtl.connect %y9, %c0_ui1
  // CHECK-NEXT: firrtl.connect %y10, %c1_ui1
  // CHECK-NEXT: firrtl.connect %y11, %c1_ui1
}

// CHECK-LABEL: @ComparisonOfZeroAndNonzeroWidths
firrtl.module @ComparisonOfZeroAndNonzeroWidths(
  in %xu: !firrtl.uint<0>,
  in %xs: !firrtl.sint<0>,
  out %y0: !firrtl.uint<1>,
  out %y1: !firrtl.uint<1>,
  out %y2: !firrtl.uint<1>,
  out %y3: !firrtl.uint<1>,
  out %y4: !firrtl.uint<1>,
  out %y5: !firrtl.uint<1>,
  out %y6: !firrtl.uint<1>,
  out %y7: !firrtl.uint<1>,
  out %y8: !firrtl.uint<1>,
  out %y9: !firrtl.uint<1>,
  out %y10: !firrtl.uint<1>,
  out %y11: !firrtl.uint<1>,
  out %y12: !firrtl.uint<1>,
  out %y13: !firrtl.uint<1>,
  out %y14: !firrtl.uint<1>,
  out %y15: !firrtl.uint<1>,
  out %y16: !firrtl.uint<1>,
  out %y17: !firrtl.uint<1>,
  out %y18: !firrtl.uint<1>,
  out %y19: !firrtl.uint<1>,
  out %y20: !firrtl.uint<1>,
  out %y21: !firrtl.uint<1>,
  out %y22: !firrtl.uint<1>,
  out %y23: !firrtl.uint<1>
) {
  // CHECK-NEXT: [[_:.+]] = firrtl.constant
  // CHECK-NEXT: [[_:.+]] = firrtl.constant
  %c0_si4 = firrtl.constant 0 : !firrtl.sint<4>
  %c0_ui4 = firrtl.constant 0 : !firrtl.uint<4>
  %c4_si4 = firrtl.constant 4 : !firrtl.sint<4>
  %c4_ui4 = firrtl.constant 4 : !firrtl.uint<4>

  %0 = firrtl.leq %xu, %c0_ui4 : (!firrtl.uint<0>, !firrtl.uint<4>) -> !firrtl.uint<1>
  %1 = firrtl.leq %xu, %c4_ui4 : (!firrtl.uint<0>, !firrtl.uint<4>) -> !firrtl.uint<1>
  %2 = firrtl.leq %xs, %c0_si4 : (!firrtl.sint<0>, !firrtl.sint<4>) -> !firrtl.uint<1>
  %3 = firrtl.leq %xs, %c4_si4 : (!firrtl.sint<0>, !firrtl.sint<4>) -> !firrtl.uint<1>
  %4 = firrtl.lt %xu, %c0_ui4 : (!firrtl.uint<0>, !firrtl.uint<4>) -> !firrtl.uint<1>
  %5 = firrtl.lt %xu, %c4_ui4 : (!firrtl.uint<0>, !firrtl.uint<4>) -> !firrtl.uint<1>
  %6 = firrtl.lt %xs, %c0_si4 : (!firrtl.sint<0>, !firrtl.sint<4>) -> !firrtl.uint<1>
  %7 = firrtl.lt %xs, %c4_si4 : (!firrtl.sint<0>, !firrtl.sint<4>) -> !firrtl.uint<1>
  %8 = firrtl.geq %xu, %c0_ui4 : (!firrtl.uint<0>, !firrtl.uint<4>) -> !firrtl.uint<1>
  %9 = firrtl.geq %xu, %c4_ui4 : (!firrtl.uint<0>, !firrtl.uint<4>) -> !firrtl.uint<1>
  %10 = firrtl.geq %xs, %c0_si4 : (!firrtl.sint<0>, !firrtl.sint<4>) -> !firrtl.uint<1>
  %11 = firrtl.geq %xs, %c4_si4 : (!firrtl.sint<0>, !firrtl.sint<4>) -> !firrtl.uint<1>
  %12 = firrtl.gt %xu, %c0_ui4 : (!firrtl.uint<0>, !firrtl.uint<4>) -> !firrtl.uint<1>
  %13 = firrtl.gt %xu, %c4_ui4 : (!firrtl.uint<0>, !firrtl.uint<4>) -> !firrtl.uint<1>
  %14 = firrtl.gt %xs, %c0_si4 : (!firrtl.sint<0>, !firrtl.sint<4>) -> !firrtl.uint<1>
  %15 = firrtl.gt %xs, %c4_si4 : (!firrtl.sint<0>, !firrtl.sint<4>) -> !firrtl.uint<1>
  %16 = firrtl.eq %xu, %c0_ui4 : (!firrtl.uint<0>, !firrtl.uint<4>) -> !firrtl.uint<1>
  %17 = firrtl.eq %xu, %c4_ui4 : (!firrtl.uint<0>, !firrtl.uint<4>) -> !firrtl.uint<1>
  %18 = firrtl.eq %xs, %c0_si4 : (!firrtl.sint<0>, !firrtl.sint<4>) -> !firrtl.uint<1>
  %19 = firrtl.eq %xs, %c4_si4 : (!firrtl.sint<0>, !firrtl.sint<4>) -> !firrtl.uint<1>
  %20 = firrtl.neq %xu, %c0_ui4 : (!firrtl.uint<0>, !firrtl.uint<4>) -> !firrtl.uint<1>
  %21 = firrtl.neq %xu, %c4_ui4 : (!firrtl.uint<0>, !firrtl.uint<4>) -> !firrtl.uint<1>
  %22 = firrtl.neq %xs, %c0_si4 : (!firrtl.sint<0>, !firrtl.sint<4>) -> !firrtl.uint<1>
  %23 = firrtl.neq %xs, %c4_si4 : (!firrtl.sint<0>, !firrtl.sint<4>) -> !firrtl.uint<1>

  firrtl.connect %y0, %0 : !firrtl.uint<1>, !firrtl.uint<1>
  firrtl.connect %y1, %1 : !firrtl.uint<1>, !firrtl.uint<1>
  firrtl.connect %y2, %2 : !firrtl.uint<1>, !firrtl.uint<1>
  firrtl.connect %y3, %3 : !firrtl.uint<1>, !firrtl.uint<1>
  firrtl.connect %y4, %4 : !firrtl.uint<1>, !firrtl.uint<1>
  firrtl.connect %y5, %5 : !firrtl.uint<1>, !firrtl.uint<1>
  firrtl.connect %y6, %6 : !firrtl.uint<1>, !firrtl.uint<1>
  firrtl.connect %y7, %7 : !firrtl.uint<1>, !firrtl.uint<1>
  firrtl.connect %y8, %8 : !firrtl.uint<1>, !firrtl.uint<1>
  firrtl.connect %y9, %9 : !firrtl.uint<1>, !firrtl.uint<1>
  firrtl.connect %y10, %10 : !firrtl.uint<1>, !firrtl.uint<1>
  firrtl.connect %y11, %11 : !firrtl.uint<1>, !firrtl.uint<1>
  firrtl.connect %y12, %12 : !firrtl.uint<1>, !firrtl.uint<1>
  firrtl.connect %y13, %13 : !firrtl.uint<1>, !firrtl.uint<1>
  firrtl.connect %y14, %14 : !firrtl.uint<1>, !firrtl.uint<1>
  firrtl.connect %y15, %15 : !firrtl.uint<1>, !firrtl.uint<1>
  firrtl.connect %y16, %16 : !firrtl.uint<1>, !firrtl.uint<1>
  firrtl.connect %y17, %17 : !firrtl.uint<1>, !firrtl.uint<1>
  firrtl.connect %y18, %18 : !firrtl.uint<1>, !firrtl.uint<1>
  firrtl.connect %y19, %19 : !firrtl.uint<1>, !firrtl.uint<1>
  firrtl.connect %y20, %20 : !firrtl.uint<1>, !firrtl.uint<1>
  firrtl.connect %y21, %21 : !firrtl.uint<1>, !firrtl.uint<1>
  firrtl.connect %y22, %22 : !firrtl.uint<1>, !firrtl.uint<1>
  firrtl.connect %y23, %23 : !firrtl.uint<1>, !firrtl.uint<1>
  // CHECK-NEXT: firrtl.connect %y0, %c1_ui1
  // CHECK-NEXT: firrtl.connect %y1, %c1_ui1
  // CHECK-NEXT: firrtl.connect %y2, %c1_ui1
  // CHECK-NEXT: firrtl.connect %y3, %c1_ui1
  // CHECK-NEXT: firrtl.connect %y4, %c0_ui1
  // CHECK-NEXT: firrtl.connect %y5, %c1_ui1
  // CHECK-NEXT: firrtl.connect %y6, %c0_ui1
  // CHECK-NEXT: firrtl.connect %y7, %c1_ui1
  // CHECK-NEXT: firrtl.connect %y8, %c1_ui1
  // CHECK-NEXT: firrtl.connect %y9, %c0_ui1
  // CHECK-NEXT: firrtl.connect %y10, %c1_ui1
  // CHECK-NEXT: firrtl.connect %y11, %c0_ui1
  // CHECK-NEXT: firrtl.connect %y12, %c0_ui1
  // CHECK-NEXT: firrtl.connect %y13, %c0_ui1
  // CHECK-NEXT: firrtl.connect %y14, %c0_ui1
  // CHECK-NEXT: firrtl.connect %y15, %c0_ui1
  // CHECK-NEXT: firrtl.connect %y16, %c1_ui1
  // CHECK-NEXT: firrtl.connect %y17, %c0_ui1
  // CHECK-NEXT: firrtl.connect %y18, %c1_ui1
  // CHECK-NEXT: firrtl.connect %y19, %c0_ui1
  // CHECK-NEXT: firrtl.connect %y20, %c0_ui1
  // CHECK-NEXT: firrtl.connect %y21, %c1_ui1
  // CHECK-NEXT: firrtl.connect %y22, %c0_ui1
  // CHECK-NEXT: firrtl.connect %y23, %c1_ui1
}

// CHECK-LABEL: @ComparisonOfZeroWidths
firrtl.module @ComparisonOfZeroWidths(
  in %xu0: !firrtl.uint<0>,
  in %xu1: !firrtl.uint<0>,
  in %xs0: !firrtl.sint<0>,
  in %xs1: !firrtl.sint<0>,
  out %y0: !firrtl.uint<1>,
  out %y1: !firrtl.uint<1>,
  out %y2: !firrtl.uint<1>,
  out %y3: !firrtl.uint<1>,
  out %y4: !firrtl.uint<1>,
  out %y5: !firrtl.uint<1>,
  out %y6: !firrtl.uint<1>,
  out %y7: !firrtl.uint<1>,
  out %y8: !firrtl.uint<1>,
  out %y9: !firrtl.uint<1>,
  out %y10: !firrtl.uint<1>,
  out %y11: !firrtl.uint<1>,
  out %y12: !firrtl.uint<1>,
  out %y13: !firrtl.uint<1>,
  out %y14: !firrtl.uint<1>,
  out %y15: !firrtl.uint<1>,
  out %y16: !firrtl.uint<1>,
  out %y17: !firrtl.uint<1>,
  out %y18: !firrtl.uint<1>,
  out %y19: !firrtl.uint<1>,
  out %y20: !firrtl.uint<1>,
  out %y21: !firrtl.uint<1>,
  out %y22: !firrtl.uint<1>,
  out %y23: !firrtl.uint<1>
) {
  // CHECK-NEXT: [[_:.+]] = firrtl.constant
  // CHECK-NEXT: [[_:.+]] = firrtl.constant

  %0 = firrtl.leq %xu0, %xu1 : (!firrtl.uint<0>, !firrtl.uint<0>) -> !firrtl.uint<1>
  %1 = firrtl.leq %xs0, %xs1 : (!firrtl.sint<0>, !firrtl.sint<0>) -> !firrtl.uint<1>
  %2 = firrtl.lt %xu0, %xu1 : (!firrtl.uint<0>, !firrtl.uint<0>) -> !firrtl.uint<1>
  %3 = firrtl.lt %xs0, %xs1 : (!firrtl.sint<0>, !firrtl.sint<0>) -> !firrtl.uint<1>
  %4 = firrtl.geq %xu0, %xu1 : (!firrtl.uint<0>, !firrtl.uint<0>) -> !firrtl.uint<1>
  %5 = firrtl.geq %xs0, %xs1 : (!firrtl.sint<0>, !firrtl.sint<0>) -> !firrtl.uint<1>
  %6 = firrtl.gt %xu0, %xu1 : (!firrtl.uint<0>, !firrtl.uint<0>) -> !firrtl.uint<1>
  %7 = firrtl.gt %xs0, %xs1 : (!firrtl.sint<0>, !firrtl.sint<0>) -> !firrtl.uint<1>
  %8 = firrtl.eq %xu0, %xu1 : (!firrtl.uint<0>, !firrtl.uint<0>) -> !firrtl.uint<1>
  %9 = firrtl.eq %xs0, %xs1 : (!firrtl.sint<0>, !firrtl.sint<0>) -> !firrtl.uint<1>
  %10 = firrtl.neq %xu0, %xu1 : (!firrtl.uint<0>, !firrtl.uint<0>) -> !firrtl.uint<1>
  %11 = firrtl.neq %xs0, %xs1 : (!firrtl.sint<0>, !firrtl.sint<0>) -> !firrtl.uint<1>

  firrtl.connect %y0, %0 : !firrtl.uint<1>, !firrtl.uint<1>
  firrtl.connect %y1, %1 : !firrtl.uint<1>, !firrtl.uint<1>
  firrtl.connect %y2, %2 : !firrtl.uint<1>, !firrtl.uint<1>
  firrtl.connect %y3, %3 : !firrtl.uint<1>, !firrtl.uint<1>
  firrtl.connect %y4, %4 : !firrtl.uint<1>, !firrtl.uint<1>
  firrtl.connect %y5, %5 : !firrtl.uint<1>, !firrtl.uint<1>
  firrtl.connect %y6, %6 : !firrtl.uint<1>, !firrtl.uint<1>
  firrtl.connect %y7, %7 : !firrtl.uint<1>, !firrtl.uint<1>
  firrtl.connect %y8, %8 : !firrtl.uint<1>, !firrtl.uint<1>
  firrtl.connect %y9, %9 : !firrtl.uint<1>, !firrtl.uint<1>
  firrtl.connect %y10, %10 : !firrtl.uint<1>, !firrtl.uint<1>
  firrtl.connect %y11, %11 : !firrtl.uint<1>, !firrtl.uint<1>
  // CHECK-NEXT: firrtl.connect %y0, %c1_ui1
  // CHECK-NEXT: firrtl.connect %y1, %c1_ui1
  // CHECK-NEXT: firrtl.connect %y2, %c0_ui1
  // CHECK-NEXT: firrtl.connect %y3, %c0_ui1
  // CHECK-NEXT: firrtl.connect %y4, %c1_ui1
  // CHECK-NEXT: firrtl.connect %y5, %c1_ui1
  // CHECK-NEXT: firrtl.connect %y6, %c0_ui1
  // CHECK-NEXT: firrtl.connect %y7, %c0_ui1
  // CHECK-NEXT: firrtl.connect %y8, %c1_ui1
  // CHECK-NEXT: firrtl.connect %y9, %c1_ui1
  // CHECK-NEXT: firrtl.connect %y10, %c0_ui1
  // CHECK-NEXT: firrtl.connect %y11, %c0_ui1
}

// CHECK-LABEL: @ComparisonOfConsts
firrtl.module @ComparisonOfConsts(
  out %y0: !firrtl.uint<1>,
  out %y1: !firrtl.uint<1>,
  out %y2: !firrtl.uint<1>,
  out %y3: !firrtl.uint<1>,
  out %y4: !firrtl.uint<1>,
  out %y5: !firrtl.uint<1>,
  out %y6: !firrtl.uint<1>,
  out %y7: !firrtl.uint<1>,
  out %y8: !firrtl.uint<1>,
  out %y9: !firrtl.uint<1>,
  out %y10: !firrtl.uint<1>,
  out %y11: !firrtl.uint<1>,
  out %y12: !firrtl.uint<1>,
  out %y13: !firrtl.uint<1>,
  out %y14: !firrtl.uint<1>,
  out %y15: !firrtl.uint<1>,
  out %y16: !firrtl.uint<1>,
  out %y17: !firrtl.uint<1>,
  out %y18: !firrtl.uint<1>,
  out %y19: !firrtl.uint<1>,
  out %y20: !firrtl.uint<1>,
  out %y21: !firrtl.uint<1>,
  out %y22: !firrtl.uint<1>,
  out %y23: !firrtl.uint<1>
) {
  %c2_si4 = firrtl.constant 2 : !firrtl.sint<4>
  %c-3_si3 = firrtl.constant -3 : !firrtl.sint<3>
  %c2_ui4 = firrtl.constant 2 : !firrtl.uint<4>
  %c5_ui3 = firrtl.constant 5 : !firrtl.uint<3>

  // CHECK-NEXT: [[_:.+]] = firrtl.constant
  // CHECK-NEXT: [[_:.+]] = firrtl.constant

  %0 = firrtl.leq %c2_si4, %c-3_si3 : (!firrtl.sint<4>, !firrtl.sint<3>) -> !firrtl.uint<1>
  %1 = firrtl.leq %c-3_si3, %c2_si4 : (!firrtl.sint<3>, !firrtl.sint<4>) -> !firrtl.uint<1>
  %2 = firrtl.leq %c2_ui4, %c5_ui3 : (!firrtl.uint<4>, !firrtl.uint<3>) -> !firrtl.uint<1>
  %3 = firrtl.leq %c5_ui3, %c2_ui4 : (!firrtl.uint<3>, !firrtl.uint<4>) -> !firrtl.uint<1>
  %4 = firrtl.lt %c2_si4, %c-3_si3 : (!firrtl.sint<4>, !firrtl.sint<3>) -> !firrtl.uint<1>
  %5 = firrtl.lt %c-3_si3, %c2_si4 : (!firrtl.sint<3>, !firrtl.sint<4>) -> !firrtl.uint<1>
  %6 = firrtl.lt %c2_ui4, %c5_ui3 : (!firrtl.uint<4>, !firrtl.uint<3>) -> !firrtl.uint<1>
  %7 = firrtl.lt %c5_ui3, %c2_ui4 : (!firrtl.uint<3>, !firrtl.uint<4>) -> !firrtl.uint<1>
  %8 = firrtl.geq %c2_si4, %c-3_si3 : (!firrtl.sint<4>, !firrtl.sint<3>) -> !firrtl.uint<1>
  %9 = firrtl.geq %c-3_si3, %c2_si4 : (!firrtl.sint<3>, !firrtl.sint<4>) -> !firrtl.uint<1>
  %10 = firrtl.geq %c2_ui4, %c5_ui3 : (!firrtl.uint<4>, !firrtl.uint<3>) -> !firrtl.uint<1>
  %11 = firrtl.geq %c5_ui3, %c2_ui4 : (!firrtl.uint<3>, !firrtl.uint<4>) -> !firrtl.uint<1>
  %12 = firrtl.gt %c2_si4, %c-3_si3 : (!firrtl.sint<4>, !firrtl.sint<3>) -> !firrtl.uint<1>
  %13 = firrtl.gt %c-3_si3, %c2_si4 : (!firrtl.sint<3>, !firrtl.sint<4>) -> !firrtl.uint<1>
  %14 = firrtl.gt %c2_ui4, %c5_ui3 : (!firrtl.uint<4>, !firrtl.uint<3>) -> !firrtl.uint<1>
  %15 = firrtl.gt %c5_ui3, %c2_ui4 : (!firrtl.uint<3>, !firrtl.uint<4>) -> !firrtl.uint<1>

  firrtl.connect %y0, %0 : !firrtl.uint<1>, !firrtl.uint<1>
  firrtl.connect %y1, %1 : !firrtl.uint<1>, !firrtl.uint<1>
  firrtl.connect %y2, %2 : !firrtl.uint<1>, !firrtl.uint<1>
  firrtl.connect %y3, %3 : !firrtl.uint<1>, !firrtl.uint<1>
  firrtl.connect %y4, %4 : !firrtl.uint<1>, !firrtl.uint<1>
  firrtl.connect %y5, %5 : !firrtl.uint<1>, !firrtl.uint<1>
  firrtl.connect %y6, %6 : !firrtl.uint<1>, !firrtl.uint<1>
  firrtl.connect %y7, %7 : !firrtl.uint<1>, !firrtl.uint<1>
  firrtl.connect %y8, %8 : !firrtl.uint<1>, !firrtl.uint<1>
  firrtl.connect %y9, %9 : !firrtl.uint<1>, !firrtl.uint<1>
  firrtl.connect %y10, %10 : !firrtl.uint<1>, !firrtl.uint<1>
  firrtl.connect %y11, %11 : !firrtl.uint<1>, !firrtl.uint<1>
  firrtl.connect %y12, %12 : !firrtl.uint<1>, !firrtl.uint<1>
  firrtl.connect %y13, %13 : !firrtl.uint<1>, !firrtl.uint<1>
  firrtl.connect %y14, %14 : !firrtl.uint<1>, !firrtl.uint<1>
  firrtl.connect %y15, %15 : !firrtl.uint<1>, !firrtl.uint<1>
  // CHECK-NEXT: firrtl.connect %y0, %c0_ui1
  // CHECK-NEXT: firrtl.connect %y1, %c1_ui1
  // CHECK-NEXT: firrtl.connect %y2, %c1_ui1
  // CHECK-NEXT: firrtl.connect %y3, %c0_ui1
  // CHECK-NEXT: firrtl.connect %y4, %c0_ui1
  // CHECK-NEXT: firrtl.connect %y5, %c1_ui1
  // CHECK-NEXT: firrtl.connect %y6, %c1_ui1
  // CHECK-NEXT: firrtl.connect %y7, %c0_ui1
  // CHECK-NEXT: firrtl.connect %y8, %c1_ui1
  // CHECK-NEXT: firrtl.connect %y9, %c0_ui1
  // CHECK-NEXT: firrtl.connect %y10, %c0_ui1
  // CHECK-NEXT: firrtl.connect %y11, %c1_ui1
  // CHECK-NEXT: firrtl.connect %y12, %c1_ui1
  // CHECK-NEXT: firrtl.connect %y13, %c0_ui1
  // CHECK-NEXT: firrtl.connect %y14, %c0_ui1
  // CHECK-NEXT: firrtl.connect %y15, %c1_ui1
}

// CHECK-LABEL: @add_cst_prop1
// CHECK-NEXT:   %c11_ui9 = firrtl.constant 11 : !firrtl.uint<9>
// CHECK-NEXT:   firrtl.connect %out_b, %c11_ui9 : !firrtl.uint<9>, !firrtl.uint<9>
// CHECK-NEXT:  }
firrtl.module @add_cst_prop1(out %out_b: !firrtl.uint<9>) {
  %c6_ui7 = firrtl.constant 6 : !firrtl.uint<7>
  %tmp_a = firrtl.wire : !firrtl.uint<7>
  %c5_ui8 = firrtl.constant 5 : !firrtl.uint<8>
  firrtl.connect %tmp_a, %c6_ui7 : !firrtl.uint<7>, !firrtl.uint<7>
  %add = firrtl.add %tmp_a, %c5_ui8 : (!firrtl.uint<7>, !firrtl.uint<8>) -> !firrtl.uint<9>
  firrtl.connect %out_b, %add : !firrtl.uint<9>, !firrtl.uint<9>
}

// CHECK-LABEL: @add_cst_prop2
// CHECK-NEXT:   %c-1_si9 = firrtl.constant -1 : !firrtl.sint<9>
// CHECK-NEXT:   firrtl.connect %out_b, %c-1_si9 : !firrtl.sint<9>, !firrtl.sint<9>
// CHECK-NEXT:  }
firrtl.module @add_cst_prop2(out %out_b: !firrtl.sint<9>) {
  %c6_ui7 = firrtl.constant -6 : !firrtl.sint<7>
  %tmp_a = firrtl.wire : !firrtl.sint<7>
  %c5_ui8 = firrtl.constant 5 : !firrtl.sint<8>
  firrtl.connect %tmp_a, %c6_ui7 : !firrtl.sint<7>, !firrtl.sint<7>
  %add = firrtl.add %tmp_a, %c5_ui8 : (!firrtl.sint<7>, !firrtl.sint<8>) -> !firrtl.sint<9>
  firrtl.connect %out_b, %add : !firrtl.sint<9>, !firrtl.sint<9>
}

// CHECK-LABEL: @add_cst_prop3
// CHECK-NEXT:   %c-2_si4 = firrtl.constant -2 : !firrtl.sint<4>
// CHECK-NEXT:   firrtl.connect %out_b, %c-2_si4 : !firrtl.sint<4>, !firrtl.sint<4>
// CHECK-NEXT:  }
firrtl.module @add_cst_prop3(out %out_b: !firrtl.sint<4>) {
  %c1_si2 = firrtl.constant -1 : !firrtl.sint<2>
  %tmp_a = firrtl.wire : !firrtl.sint<2>
  %c1_si3 = firrtl.constant -1 : !firrtl.sint<3>
  firrtl.connect %tmp_a, %c1_si2 : !firrtl.sint<2>, !firrtl.sint<2>
  %add = firrtl.add %tmp_a, %c1_si3 : (!firrtl.sint<2>, !firrtl.sint<3>) -> !firrtl.sint<4>
  firrtl.connect %out_b, %add : !firrtl.sint<4>, !firrtl.sint<4>
}

// CHECK-LABEL: @sub_cst_prop1
// CHECK-NEXT:      %c1_ui9 = firrtl.constant 1 : !firrtl.uint<9>
// CHECK-NEXT:      firrtl.connect %out_b, %c1_ui9 : !firrtl.uint<9>, !firrtl.uint<9>
// CHECK-NEXT:  }
firrtl.module @sub_cst_prop1(out %out_b: !firrtl.uint<9>) {
  %c6_ui7 = firrtl.constant 6 : !firrtl.uint<7>
  %tmp_a = firrtl.wire : !firrtl.uint<7>
  %c5_ui8 = firrtl.constant 5 : !firrtl.uint<8>
  firrtl.connect %tmp_a, %c6_ui7 : !firrtl.uint<7>, !firrtl.uint<7>
  %add = firrtl.sub %tmp_a, %c5_ui8 : (!firrtl.uint<7>, !firrtl.uint<8>) -> !firrtl.uint<9>
  firrtl.connect %out_b, %add : !firrtl.uint<9>, !firrtl.uint<9>
}

// CHECK-LABEL: @sub_cst_prop2
// CHECK-NEXT:      %c-11_si9 = firrtl.constant -11 : !firrtl.sint<9>
// CHECK-NEXT:      firrtl.connect %out_b, %c-11_si9 : !firrtl.sint<9>, !firrtl.sint<9>
// CHECK-NEXT:  }
firrtl.module @sub_cst_prop2(out %out_b: !firrtl.sint<9>) {
  %c6_ui7 = firrtl.constant -6 : !firrtl.sint<7>
  %tmp_a = firrtl.wire : !firrtl.sint<7>
  %c5_ui8 = firrtl.constant 5 : !firrtl.sint<8>
  firrtl.connect %tmp_a, %c6_ui7 : !firrtl.sint<7>, !firrtl.sint<7>
  %add = firrtl.sub %tmp_a, %c5_ui8 : (!firrtl.sint<7>, !firrtl.sint<8>) -> !firrtl.sint<9>
  firrtl.connect %out_b, %add : !firrtl.sint<9>, !firrtl.sint<9>
}

// CHECK-LABEL: @mul_cst_prop1
// CHECK-NEXT:      %c30_ui15 = firrtl.constant 30 : !firrtl.uint<15>
// CHECK-NEXT:      firrtl.connect %out_b, %c30_ui15 : !firrtl.uint<15>, !firrtl.uint<15>
// CHECK-NEXT:  }
firrtl.module @mul_cst_prop1(out %out_b: !firrtl.uint<15>) {
  %c6_ui7 = firrtl.constant 6 : !firrtl.uint<7>
  %tmp_a = firrtl.wire : !firrtl.uint<7>
  %c5_ui8 = firrtl.constant 5 : !firrtl.uint<8>
  firrtl.connect %tmp_a, %c6_ui7 : !firrtl.uint<7>, !firrtl.uint<7>
  %add = firrtl.mul %tmp_a, %c5_ui8 : (!firrtl.uint<7>, !firrtl.uint<8>) -> !firrtl.uint<15>
  firrtl.connect %out_b, %add : !firrtl.uint<15>, !firrtl.uint<15>
}

// CHECK-LABEL: @mul_cst_prop2
// CHECK-NEXT:      %c-30_si15 = firrtl.constant -30 : !firrtl.sint<15>
// CHECK-NEXT:      firrtl.connect %out_b, %c-30_si15 : !firrtl.sint<15>, !firrtl.sint<15>
// CHECK-NEXT:  }
firrtl.module @mul_cst_prop2(out %out_b: !firrtl.sint<15>) {
  %c6_ui7 = firrtl.constant -6 : !firrtl.sint<7>
  %tmp_a = firrtl.wire : !firrtl.sint<7>
  %c5_ui8 = firrtl.constant 5 : !firrtl.sint<8>
  firrtl.connect %tmp_a, %c6_ui7 : !firrtl.sint<7>, !firrtl.sint<7>
  %add = firrtl.mul %tmp_a, %c5_ui8 : (!firrtl.sint<7>, !firrtl.sint<8>) -> !firrtl.sint<15>
  firrtl.connect %out_b, %add : !firrtl.sint<15>, !firrtl.sint<15>
}

// CHECK-LABEL: @mul_cst_prop3
// CHECK-NEXT:      %c30_si15 = firrtl.constant 30 : !firrtl.sint<15>
// CHECK-NEXT:      firrtl.connect %out_b, %c30_si15 : !firrtl.sint<15>, !firrtl.sint<15>
// CHECK-NEXT:  }
firrtl.module @mul_cst_prop3(out %out_b: !firrtl.sint<15>) {
  %c6_ui7 = firrtl.constant -6 : !firrtl.sint<7>
  %tmp_a = firrtl.wire : !firrtl.sint<7>
  %c5_ui8 = firrtl.constant -5 : !firrtl.sint<8>
  firrtl.connect %tmp_a, %c6_ui7 : !firrtl.sint<7>, !firrtl.sint<7>
  %add = firrtl.mul %tmp_a, %c5_ui8 : (!firrtl.sint<7>, !firrtl.sint<8>) -> !firrtl.sint<15>
  firrtl.connect %out_b, %add : !firrtl.sint<15>, !firrtl.sint<15>
}

// CHECK-LABEL: firrtl.module @MuxInvalidOpt
firrtl.module @MuxInvalidOpt(in %cond: !firrtl.uint<1>, in %data: !firrtl.uint<4>, out %out1: !firrtl.uint<4>, out %out2: !firrtl.uint<4>, out %out3: !firrtl.uint<4>, out %out4: !firrtl.uint<4>) {

  // We can optimize out these mux's since the invalid value can take on any input.
  %tmp1 = firrtl.invalidvalue : !firrtl.uint<4>
  %a = firrtl.mux(%cond, %data, %tmp1) : (!firrtl.uint<1>, !firrtl.uint<4>, !firrtl.uint<4>) -> !firrtl.uint<4>
  // CHECK:         firrtl.connect %out1, %data
  firrtl.connect %out1, %a : !firrtl.uint<4>, !firrtl.uint<4>

  %b = firrtl.mux(%cond, %tmp1, %data) : (!firrtl.uint<1>, !firrtl.uint<4>, !firrtl.uint<4>) -> !firrtl.uint<4>
  // CHECK:         firrtl.connect %out2, %data
  firrtl.connect %out2, %b : !firrtl.uint<4>, !firrtl.uint<4>

  %false = firrtl.constant 0 : !firrtl.uint<1>
  %c = firrtl.mux(%false, %data, %tmp1) : (!firrtl.uint<1>, !firrtl.uint<4>, !firrtl.uint<4>) -> !firrtl.uint<4>
  // CHECK:         firrtl.connect %out3, %data
  firrtl.connect %out3, %c : !firrtl.uint<4>, !firrtl.uint<4>

  %true = firrtl.constant 1 : !firrtl.uint<1>
  %d = firrtl.mux(%false, %tmp1, %data) : (!firrtl.uint<1>, !firrtl.uint<4>, !firrtl.uint<4>) -> !firrtl.uint<4>
  // CHECK:         firrtl.connect %out4, %data
  firrtl.connect %out4, %d : !firrtl.uint<4>, !firrtl.uint<4>
}

// CHECK-LABEL: firrtl.module @MuxCanon
firrtl.module @MuxCanon(in %c1: !firrtl.uint<1>, in %c2: !firrtl.uint<1>, in %d1: !firrtl.uint<5>, in %d2: !firrtl.uint<5>, in %d3: !firrtl.uint<5>, out %foo: !firrtl.uint<5>, out %foo2: !firrtl.uint<5>) {
  %0 = firrtl.mux(%c1, %d2, %d3) : (!firrtl.uint<1>, !firrtl.uint<5>, !firrtl.uint<5>) -> !firrtl.uint<5>
  %1 = firrtl.mux(%c1, %d1, %0) : (!firrtl.uint<1>, !firrtl.uint<5>, !firrtl.uint<5>) -> !firrtl.uint<5>
  %2 = firrtl.mux(%c1, %0, %d1) : (!firrtl.uint<1>, !firrtl.uint<5>, !firrtl.uint<5>) -> !firrtl.uint<5>
  firrtl.connect %foo, %1 : !firrtl.uint<5>, !firrtl.uint<5>
  firrtl.connect %foo2, %2 : !firrtl.uint<5>, !firrtl.uint<5>
  // CHECK: firrtl.mux(%c1, %d1, %d3) : (!firrtl.uint<1>, !firrtl.uint<5>, !firrtl.uint<5>) -> !firrtl.uint<5>
  // CHECK: firrtl.mux(%c1, %d2, %d1) : (!firrtl.uint<1>, !firrtl.uint<5>, !firrtl.uint<5>) -> !firrtl.uint<5>
}

// CHECK-LABEL: firrtl.module @EmptyNode
firrtl.module @EmptyNode(in %d1: !firrtl.uint<5>, out %foo: !firrtl.uint<5>, out %foo2: !firrtl.uint<5>) {
  %bar0 = firrtl.node %d1 : !firrtl.uint<5>
  %bar1 = firrtl.node %d1 : !firrtl.uint<5>
  %bar2 = firrtl.node %d1 {annotations = [{extrastuff = "n1"}]} : !firrtl.uint<5>
  firrtl.connect %foo, %bar1 : !firrtl.uint<5>, !firrtl.uint<5>
  firrtl.connect %foo2, %bar2 : !firrtl.uint<5>, !firrtl.uint<5>
}
// CHECK-NEXT: %bar2 = firrtl.node %d1 {annotations = [{extrastuff = "n1"}]}
// CHECK-NEXT: firrtl.connect %foo, %d1
// CHECK-NEXT: firrtl.connect %foo2, %bar2

// COM: https://github.com/llvm/circt/issues/929
// CHECK-LABEL: firrtl.module @MuxInvalidTypeOpt
firrtl.module @MuxInvalidTypeOpt(in %in : !firrtl.uint<1>, out %out : !firrtl.uint<4>) {
  %c7_ui4 = firrtl.constant 7 : !firrtl.uint<4>
  %c1_ui2 = firrtl.constant 1 : !firrtl.uint<2>
  %c0_ui2 = firrtl.constant 0 : !firrtl.uint<2>
  %0 = firrtl.mux (%in, %c7_ui4, %c0_ui2) : (!firrtl.uint<1>, !firrtl.uint<4>, !firrtl.uint<2>) -> !firrtl.uint<4>
  %1 = firrtl.mux (%in, %c1_ui2, %0) : (!firrtl.uint<1>, !firrtl.uint<2>, !firrtl.uint<4>) -> !firrtl.uint<4>
  firrtl.connect %out, %1 : !firrtl.uint<4>, !firrtl.uint<4>
}
// CHECK: firrtl.mux(%in, %c7_ui4, %c0_ui2) : (!firrtl.uint<1>, !firrtl.uint<4>, !firrtl.uint<2>) -> !firrtl.uint<4>
// CHECK: firrtl.mux(%in, %c1_ui2, %0) : (!firrtl.uint<1>, !firrtl.uint<2>, !firrtl.uint<4>) -> !firrtl.uint<4>

<<<<<<< HEAD

firrtl.module @zeroWidthMem(in %clock: !firrtl.clock) {
  %_M__T_10, %_M__T_11, %_M__T_18 = firrtl.mem Undefined  {depth = 8 : i64, name = "_M", portNames = ["_T_10", "_T_11", "_T_18"], readLatency = 0 : i32, writeLatency = 1 : i32} : !firrtl.flip<bundle<addr: uint<3>, en: uint<1>, clk: clock, data: bundle<id: uint<4>>, mask: bundle<id: uint<1>>>>, !firrtl.flip<bundle<addr: uint<3>, en: uint<1>, clk: clock, data: bundle<id: uint<4>>, mask: bundle<id: uint<1>>>>, !firrtl.flip<bundle<addr: uint<3>, en: uint<1>, clk: clock, data: flip<bundle<id: uint<4>>>>>
  %0 = firrtl.subfield %_M__T_18("addr") : (!firrtl.flip<bundle<addr: uint<3>, en: uint<1>, clk: clock, data: flip<bundle<id: uint<4>>>>>) -> !firrtl.uint<3>
  %invalid_ui3 = firrtl.invalidvalue : !firrtl.uint<3>
  firrtl.connect %0, %invalid_ui3 : !firrtl.uint<3>, !firrtl.uint<3>
  %1 = firrtl.subfield %_M__T_18("en") : (!firrtl.flip<bundle<addr: uint<3>, en: uint<1>, clk: clock, data: flip<bundle<id: uint<4>>>>>) -> !firrtl.uint<1>
  %invalid_ui1 = firrtl.invalidvalue : !firrtl.uint<1>
  firrtl.connect %1, %invalid_ui1 : !firrtl.uint<1>, !firrtl.uint<1>
  %2 = firrtl.subfield %_M__T_18("clk") : (!firrtl.flip<bundle<addr: uint<3>, en: uint<1>, clk: clock, data: flip<bundle<id: uint<4>>>>>) -> !firrtl.clock
  %invalid_clock = firrtl.invalidvalue : !firrtl.clock
  firrtl.connect %2, %invalid_clock : !firrtl.clock, !firrtl.clock
  %3 = firrtl.subfield %_M__T_18("data") : (!firrtl.flip<bundle<addr: uint<3>, en: uint<1>, clk: clock, data: flip<bundle<id: uint<4>>>>>) -> !firrtl.bundle<id: uint<4>>
  %4 = firrtl.subfield %3("id") : (!firrtl.bundle<id: uint<4>>) -> !firrtl.uint<4>
  %5 = firrtl.subfield %_M__T_10("addr") : (!firrtl.flip<bundle<addr: uint<3>, en: uint<1>, clk: clock, data: bundle<id: uint<4>>, mask: bundle<id: uint<1>>>>) -> !firrtl.uint<3>
  %invalid_ui3_0 = firrtl.invalidvalue : !firrtl.uint<3>
  firrtl.connect %5, %invalid_ui3_0 : !firrtl.uint<3>, !firrtl.uint<3>
  %6 = firrtl.subfield %_M__T_10("en") : (!firrtl.flip<bundle<addr: uint<3>, en: uint<1>, clk: clock, data: bundle<id: uint<4>>, mask: bundle<id: uint<1>>>>) -> !firrtl.uint<1>
  %invalid_ui1_1 = firrtl.invalidvalue : !firrtl.uint<1>
  firrtl.connect %6, %invalid_ui1_1 : !firrtl.uint<1>, !firrtl.uint<1>
  %7 = firrtl.subfield %_M__T_10("clk") : (!firrtl.flip<bundle<addr: uint<3>, en: uint<1>, clk: clock, data: bundle<id: uint<4>>, mask: bundle<id: uint<1>>>>) -> !firrtl.clock
  %invalid_clock_2 = firrtl.invalidvalue : !firrtl.clock
  firrtl.connect %7, %invalid_clock_2 : !firrtl.clock, !firrtl.clock
  %8 = firrtl.subfield %_M__T_10("data") : (!firrtl.flip<bundle<addr: uint<3>, en: uint<1>, clk: clock, data: bundle<id: uint<4>>, mask: bundle<id: uint<1>>>>) -> !firrtl.bundle<id: uint<4>>
  %9 = firrtl.subfield %8("id") : (!firrtl.bundle<id: uint<4>>) -> !firrtl.uint<4>
  %invalid_ui4 = firrtl.invalidvalue : !firrtl.uint<4>
  firrtl.connect %9, %invalid_ui4 : !firrtl.uint<4>, !firrtl.uint<4>
  %10 = firrtl.subfield %_M__T_10("mask") : (!firrtl.flip<bundle<addr: uint<3>, en: uint<1>, clk: clock, data: bundle<id: uint<4>>, mask: bundle<id: uint<1>>>>) -> !firrtl.bundle<id: uint<1>>
  %11 = firrtl.subfield %10("id") : (!firrtl.bundle<id: uint<1>>) -> !firrtl.uint<1>
  %invalid_ui1_3 = firrtl.invalidvalue : !firrtl.uint<1>
  firrtl.connect %11, %invalid_ui1_3 : !firrtl.uint<1>, !firrtl.uint<1>
  %12 = firrtl.subfield %_M__T_11("addr") : (!firrtl.flip<bundle<addr: uint<3>, en: uint<1>, clk: clock, data: bundle<id: uint<4>>, mask: bundle<id: uint<1>>>>) -> !firrtl.uint<3>
  %invalid_ui3_4 = firrtl.invalidvalue : !firrtl.uint<3>
  firrtl.connect %12, %invalid_ui3_4 : !firrtl.uint<3>, !firrtl.uint<3>
  %13 = firrtl.subfield %_M__T_11("en") : (!firrtl.flip<bundle<addr: uint<3>, en: uint<1>, clk: clock, data: bundle<id: uint<4>>, mask: bundle<id: uint<1>>>>) -> !firrtl.uint<1>
  %invalid_ui1_5 = firrtl.invalidvalue : !firrtl.uint<1>
  firrtl.connect %13, %invalid_ui1_5 : !firrtl.uint<1>, !firrtl.uint<1>
  %14 = firrtl.subfield %_M__T_11("clk") : (!firrtl.flip<bundle<addr: uint<3>, en: uint<1>, clk: clock, data: bundle<id: uint<4>>, mask: bundle<id: uint<1>>>>) -> !firrtl.clock
  %invalid_clock_6 = firrtl.invalidvalue : !firrtl.clock
  firrtl.connect %14, %invalid_clock_6 : !firrtl.clock, !firrtl.clock
  %15 = firrtl.subfield %_M__T_11("data") : (!firrtl.flip<bundle<addr: uint<3>, en: uint<1>, clk: clock, data: bundle<id: uint<4>>, mask: bundle<id: uint<1>>>>) -> !firrtl.bundle<id: uint<4>>
  %16 = firrtl.subfield %15("id") : (!firrtl.bundle<id: uint<4>>) -> !firrtl.uint<4>
  %invalid_ui4_7 = firrtl.invalidvalue : !firrtl.uint<4>
  firrtl.connect %16, %invalid_ui4_7 : !firrtl.uint<4>, !firrtl.uint<4>
  // COM: Check that missing is fine %17 = firrtl.subfield %_M__T_11("mask") : (!firrtl.flip<bundle<addr: uint<3>, en: uint<1>, clk: clock, data: bundle<id: uint<4>>, mask: bundle<id: uint<1>>>>) -> !firrtl.bundle<id: uint<1>>
}
// CHECK-LABEL: firrtl.module @zeroWidthMem
// CHECK-NEXT:  }
}
=======
// CHECK-LABEL: firrtl.module @issue1100
// CHECK: firrtl.connect %tmp62, %c1_ui1
  firrtl.module @issue1100(out %tmp62: !firrtl.uint<1>) {
    %c-1_si2 = firrtl.constant -1 : !firrtl.sint<2>
    %0 = firrtl.orr %c-1_si2 : (!firrtl.sint<2>) -> !firrtl.uint<1>
    firrtl.connect %tmp62, %0 : !firrtl.uint<1>, !firrtl.uint<1>
  }

  // CHECK-LABEL: firrtl.module @issue1101
  // CHECK: firrtl.connect %y, %c-7_si4
  firrtl.module @issue1101(out %y: !firrtl.sint<4>) {
    %c9_si10 = firrtl.constant 9 : !firrtl.sint<10>
    firrtl.partialconnect %y, %c9_si10 : !firrtl.sint<4>, !firrtl.sint<10>
  }
}
>>>>>>> 93f2c65b
<|MERGE_RESOLUTION|>--- conflicted
+++ resolved
@@ -1426,7 +1426,20 @@
 // CHECK: firrtl.mux(%in, %c7_ui4, %c0_ui2) : (!firrtl.uint<1>, !firrtl.uint<4>, !firrtl.uint<2>) -> !firrtl.uint<4>
 // CHECK: firrtl.mux(%in, %c1_ui2, %0) : (!firrtl.uint<1>, !firrtl.uint<2>, !firrtl.uint<4>) -> !firrtl.uint<4>
 
-<<<<<<< HEAD
+// CHECK-LABEL: firrtl.module @issue1100
+// CHECK: firrtl.connect %tmp62, %c1_ui1
+  firrtl.module @issue1100(out %tmp62: !firrtl.uint<1>) {
+    %c-1_si2 = firrtl.constant -1 : !firrtl.sint<2>
+    %0 = firrtl.orr %c-1_si2 : (!firrtl.sint<2>) -> !firrtl.uint<1>
+    firrtl.connect %tmp62, %0 : !firrtl.uint<1>, !firrtl.uint<1>
+  }
+
+  // CHECK-LABEL: firrtl.module @issue1101
+  // CHECK: firrtl.connect %y, %c-7_si4
+  firrtl.module @issue1101(out %y: !firrtl.sint<4>) {
+    %c9_si10 = firrtl.constant 9 : !firrtl.sint<10>
+    firrtl.partialconnect %y, %c9_si10 : !firrtl.sint<4>, !firrtl.sint<10>
+  }
 
 firrtl.module @zeroWidthMem(in %clock: !firrtl.clock) {
   %_M__T_10, %_M__T_11, %_M__T_18 = firrtl.mem Undefined  {depth = 8 : i64, name = "_M", portNames = ["_T_10", "_T_11", "_T_18"], readLatency = 0 : i32, writeLatency = 1 : i32} : !firrtl.flip<bundle<addr: uint<3>, en: uint<1>, clk: clock, data: bundle<id: uint<4>>, mask: bundle<id: uint<1>>>>, !firrtl.flip<bundle<addr: uint<3>, en: uint<1>, clk: clock, data: bundle<id: uint<4>>, mask: bundle<id: uint<1>>>>, !firrtl.flip<bundle<addr: uint<3>, en: uint<1>, clk: clock, data: flip<bundle<id: uint<4>>>>>
@@ -1476,20 +1489,3 @@
 // CHECK-LABEL: firrtl.module @zeroWidthMem
 // CHECK-NEXT:  }
 }
-=======
-// CHECK-LABEL: firrtl.module @issue1100
-// CHECK: firrtl.connect %tmp62, %c1_ui1
-  firrtl.module @issue1100(out %tmp62: !firrtl.uint<1>) {
-    %c-1_si2 = firrtl.constant -1 : !firrtl.sint<2>
-    %0 = firrtl.orr %c-1_si2 : (!firrtl.sint<2>) -> !firrtl.uint<1>
-    firrtl.connect %tmp62, %0 : !firrtl.uint<1>, !firrtl.uint<1>
-  }
-
-  // CHECK-LABEL: firrtl.module @issue1101
-  // CHECK: firrtl.connect %y, %c-7_si4
-  firrtl.module @issue1101(out %y: !firrtl.sint<4>) {
-    %c9_si10 = firrtl.constant 9 : !firrtl.sint<10>
-    firrtl.partialconnect %y, %c9_si10 : !firrtl.sint<4>, !firrtl.sint<10>
-  }
-}
->>>>>>> 93f2c65b
