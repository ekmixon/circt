//===- FIRRTLDeclarations.td - FIRRTL declaration ops ------*- tablegen -*-===//
//
// Part of the LLVM Project, under the Apache License v2.0 with LLVM Exceptions.
// See https://llvm.org/LICENSE.txt for license information.
// SPDX-License-Identifier: Apache-2.0 WITH LLVM-exception
//
//===----------------------------------------------------------------------===//
//
// This describes the MLIR ops for FIRRTL declarations.
//
//===----------------------------------------------------------------------===//

def InstanceOp : FIRRTLOp<"instance"> {
  let summary = "Instantiate an instance of a module";
  let description = [{
    This represents an instance of a module.  The results are the modules inputs
    and outputs.  The inputs have flip type, the outputs do not.
  }];

  let arguments = (ins FlatSymbolRefAttr:$moduleName, StrAttr:$name,
                       AnnotationArrayAttr:$annotations);
  let results = (outs Variadic<FIRRTLType>:$results);

  let assemblyFormat =
    "$moduleName custom<InstanceOp>(attr-dict) (`:` type($results)^ )?";

  let verifier = "return ::verifyInstanceOp(*this);";

  let builders = [
    OpBuilder<(ins "::mlir::TypeRange":$resultTypes,
                   "::mlir::StringRef":$moduleName,
                   CArg<"StringRef", "{}">:$name,
                   CArg<"ArrayRef<Attribute>", "{}">:$annotations), [{
      return build($_builder, $_state, resultTypes, moduleName, name,
                   $_builder.getArrayAttr(annotations));
    }]>,

    /// Constructor that creates a version of the specified instance, but that
    /// erases some number of results from it.
    OpBuilder<(ins "InstanceOp":$existingInstance,
                   "::mlir::ArrayRef<unsigned>":$resultsToErase)>
  ];

  let extraClassDeclaration = [{
    /// Lookup the module or extmodule for the symbol.  This returns null on
    /// invalid IR.
    Operation *getReferencedModule();

    /// Return the port name for the specified result number.
    StringAttr getPortName(size_t resultNo) {
      return getModulePortName(getReferencedModule(), resultNo);
    }
    StringRef getPortNameStr(size_t resultNo) {
      return getPortName(resultNo).getValue();
    }
  }];
}

def CMemOp : FIRRTLOp<"cmem", [/*MemAlloc*/]> {
  let summary = "Define a new cmem";
  let arguments = (ins StrAttr:$name, AnnotationArrayAttr:$annotations);
  let results = (outs FIRRTLType:$result);

  let assemblyFormat = "custom<ElideAnnotations>(attr-dict) `:` type($result)";
}

def SMemOp : FIRRTLOp<"smem", [/*MemAlloc*/]> {
  let summary = "Define a new smem";
  let arguments = (ins RUWAttr:$ruw, StrAttr:$name,
                       AnnotationArrayAttr:$annotations);
  let results = (outs FIRRTLType:$result);

  let assemblyFormat =
    "$ruw custom<MemOp>(attr-dict) `:` type($result)";
}

def MemoryPortOp : FIRRTLOp<"memoryport"> {
  let summary = "Access a memory";

  let arguments = (ins FIRRTLType:$memory, IntType:$index, ClockType:$clock,
                    MemDirAttr:$direction, StrAttr:$name,
                    AnnotationArrayAttr:$annotations);
  let results = (outs FIRRTLType:$result);

  let assemblyFormat = [{
    $direction $memory `,` $index `,` $clock custom<MemoryPortOp>(attr-dict) `:`
       functional-type(operands, $result)
  }];
}

def MemOp : FIRRTLOp<"mem", [/*MemAlloc*/]> {
  let summary = "Define a new mem";
  let arguments =
    (ins Confined<I32Attr, [IntMinValue<0>]>:$readLatency,
         Confined<I32Attr, [IntMinValue<1>]>:$writeLatency,
         Confined<I64Attr, [IntMinValue<1>]>:$depth, RUWAttr:$ruw,
         StrArrayAttr:$portNames, StrAttr:$name,
         AnnotationArrayAttr:$annotations);
  let results = (outs Variadic<FIRRTLType>:$results);

  let assemblyFormat = "$ruw custom<MemOp>(attr-dict) `:` type($results)";

  let verifier = "return ::verifyMemOp(*this);";

  let hasCanonicalizeMethod = true;

  let extraClassDeclaration = [{
    enum class PortKind { Read, Write, ReadWrite };

    using NamedPort = std::pair<StringAttr, MemOp::PortKind>;

    /// Return the type of a port given the memory depth, type, and kind
    static BundleType getTypeForPort(uint64_t depth, FIRRTLType dataType,
                                     PortKind portKind);

    /// Return the name and kind of ports supported by this memory.
    SmallVector<NamedPort> getPorts();

    /// Return the kind of the specified port.
    PortKind getPortKind(StringRef portName);

    /// Return the kind of the specified port number.
    PortKind getPortKind(size_t resultNo);

    /// Return the data-type field of the memory, the type of each element.
    FIRRTLType getDataType();

    /// Return the port name for the specified result number.
    StringAttr getPortName(size_t resultNo);
    StringRef getPortNameStr(size_t resultNo) {
      return getPortName(resultNo).getValue();
    }

    /// Return the port type for the specified result number.
    FIRRTLType getPortType(size_t resultNo);

    // Return the result for this instance that corresponds to the specified
    // port name.
    Value getPortNamed(StringRef name) {
      return getPortNamed(StringAttr::get(getContext(), name));
    }
    Value getPortNamed(StringAttr name);

  }];
}

def NodeOp : FIRRTLOp<"node",
                      [SameOperandsAndResultType, InferTypeOpInterface]> {
  let summary = "No-op to name a value";
  let description = [{
    A node is simply a named intermediate value in a circuit. The node must
    be initialized to a value with a passive type and cannot be connected to.
    Nodes are often used to split a complicated compound expression into named
    subexpressions.

    ```
      %result = firrtl.node %input : t1
    ```
    }];

  let arguments = (ins PassiveType:$input, StrAttr:$name, 
                       AnnotationArrayAttr:$annotations);
  let results = (outs FIRRTLType:$result);

  let builders = [
    OpBuilder<(ins "::mlir::Type":$elementType,
                   "::mlir::Value":$input,
                   CArg<"StringRef", "{}">:$name,
                   CArg<"ArrayRef<Attribute>","{}">:$annotations), [{
      return build($_builder, $_state, elementType, input, name,
                   $_builder.getArrayAttr(annotations));
    }]>
  ];

  let assemblyFormat = "$input custom<ImplicitSSAName>(attr-dict) `:` type($input)";

  let hasCanonicalizer = true;

  let extraClassDeclaration = [{
    /// Infer the return types of this operation.
    static LogicalResult inferReturnTypes(MLIRContext *context,
                                          Optional<Location> loc,
                                          ValueRange operands,
                                          DictionaryAttr attrs,
                                          mlir::RegionRange regions,
                                          SmallVectorImpl<Type> &results);
  }];
}

def RegOp : FIRRTLOp<"reg", [/*MemAlloc*/]> {
  let summary = "Define a new register";
  let description = [{
    Declare a new register:
    ```
      %name = firrtl.reg %clockVal : t1
    ```
    }];

  let arguments = 
    (ins ClockType:$clockVal, StrAttr:$name, AnnotationArrayAttr:$annotations);
  let results = (outs PassiveType:$result);

  let builders = [
    OpBuilder<(ins "::mlir::Type":$elementType, "::mlir::Value":$clockVal,
                   CArg<"StringRef", "{}">:$name,
                   CArg<"ArrayRef<Attribute>","{}">:$annotations), [{
      return build($_builder, $_state, elementType, clockVal, name,
                   $_builder.getArrayAttr(annotations));
    }]>
  ];

  let assemblyFormat =
    "operands custom<ImplicitSSAName>(attr-dict) `:` functional-type(operands, $result)";
  let hasCanonicalizeMethod = true;
}

def RegResetOp : FIRRTLOp<"regreset", [/*MemAlloc*/]> {
  let summary = "Define a new register with a reset";
  let description = [{
    Declare a new register:
    ```
      %name = firrtl.regreset %clockVal, %resetSignal, %resetValue : t1
    ```
    }];

  let arguments = (
    ins ClockType:$clockVal, ResetType:$resetSignal, PassiveType:$resetValue,
        StrAttr:$name, AnnotationArrayAttr:$annotations);
  let results = (outs PassiveType:$result);

  let builders = [
    OpBuilder<(ins "::mlir::Type":$elementType, "::mlir::Value":$clockVal,
                   "::mlir::Value":$resetSignal, "::mlir::Value":$resetValue,
                   CArg<"StringRef", "{}">:$name,
                   CArg<"ArrayRef<Attribute>","{}">:$annotations), [{
      return build($_builder, $_state, elementType, clockVal, resetSignal,
                   resetValue, name,
                   $_builder.getArrayAttr(annotations));
    }]>
  ];

  let assemblyFormat =
     "operands custom<ImplicitSSAName>(attr-dict) `:` functional-type(operands, $result)";

  let hasCanonicalizer = true;
}

def WireOp : FIRRTLOp<"wire", []> {
  let summary = "Define a new wire";
  let description = [{
    Declare a new wire:
    ```
      %name = firrtl.wire : t1
    ```
    }];

<<<<<<< HEAD
  let arguments = (
    ins StrAttr:$name,
        DefaultValuedAttr<AnnotationArrayAttr, "{}">:$annotations);
  let results = (outs FIRRTLType:$result);
=======
  let arguments = (ins StrAttr:$name, AnnotationArrayAttr:$annotations);
  let results = (outs UnflippedType:$result);
>>>>>>> 71e9305e

  let builders = [
    OpBuilder<(ins "::mlir::Type":$elementType,
                      CArg<"StringRef", "{}">:$name,
                      CArg<"ArrayRef<Attribute>","{}">:$annotations), [{
      return build($_builder, $_state, elementType, name,
                   $_builder.getArrayAttr(annotations));
    }]>
  ];

  let assemblyFormat = "custom<ImplicitSSAName>(attr-dict) `:` type($result)";
}<|MERGE_RESOLUTION|>--- conflicted
+++ resolved
@@ -254,15 +254,8 @@
     ```
     }];
 
-<<<<<<< HEAD
-  let arguments = (
-    ins StrAttr:$name,
-        DefaultValuedAttr<AnnotationArrayAttr, "{}">:$annotations);
-  let results = (outs FIRRTLType:$result);
-=======
   let arguments = (ins StrAttr:$name, AnnotationArrayAttr:$annotations);
-  let results = (outs UnflippedType:$result);
->>>>>>> 71e9305e
+  let results = (outs FIRRTLType:$result);
 
   let builders = [
     OpBuilder<(ins "::mlir::Type":$elementType,
