--- conflicted
+++ resolved
@@ -228,7 +228,6 @@
   op.erase();
 }
 
-<<<<<<< HEAD
 //===----------------------------------------------------------------------===//
 // Module Type Lowering
 //===----------------------------------------------------------------------===//
@@ -251,72 +250,25 @@
 
   void visitDecl(FExtModuleOp op);
   void visitDecl(FModuleOp op);
-  //    void visitDecl(InstanceOp op, ArrayRef<Value> mapping);
+  void visitDecl(InstanceOp op);
   //    void visitDecl(MemOp op, ArrayRef<Value> mapping);
   void visitDecl(NodeOp op);
   void visitDecl(RegOp op);
   void visitDecl(WireOp op);
   void visitDecl(RegResetOp op);
-  //    void visitExpr(InvalidValueOp op, ArrayRef<Value> mapping);
+  void visitExpr(InvalidValueOp op);
   //    void visitExpr(SubfieldOp op);
   //    void visitExpr(SubindexOp op);
   void visitExpr(SubaccessOp op);
   void visitExpr(MuxPrimOp op);
   void visitStmt(ConnectOp op);
-  //    void visitStmt(WhenOp op, ArrayRef<Value> mapping);
+  void visitStmt(WhenOp op);
   //    void visitStmt(PartialConnectOp op, ArrayRef<Value> mapping);
 
 private:
   void processUsers(Value val, ArrayRef<Value> mapping);
 
   MLIRContext *context;
-=======
-  //===----------------------------------------------------------------------===//
-  // Module Type Lowering
-  //===----------------------------------------------------------------------===//
-  namespace {
-  class TypeLoweringVisitor : public FIRRTLVisitor<TypeLoweringVisitor> {
-  public:
-    TypeLoweringVisitor(MLIRContext *context) : context(context) {}
-    using FIRRTLVisitor<TypeLoweringVisitor>::visitDecl;
-    using FIRRTLVisitor<TypeLoweringVisitor>::visitExpr;
-    using FIRRTLVisitor<TypeLoweringVisitor>::visitStmt;
-
-    // If the referenced operation is a FModuleOp or an FExtModuleOp, perform
-    // type lowering on all operations.
-    void lowerModule(Operation *op);
-
-  // Lowering module block arguments.
-  void lowerArg(FModuleOp module, BlockArgument arg, FIRRTLType type);
-
-  // Helpers to manage state.
-  Value addArg(FModuleOp module, Type type, unsigned oldArgNumber,
-               Direction direction, StringRef nameSuffix = "");
-    void visitDecl(FExtModuleOp op);
-    void visitDecl(FModuleOp op);
-    void visitDecl(InstanceOp op);
-//    void visitDecl(MemOp op, ArrayRef<Value> mapping);
-    void visitDecl(NodeOp op);
-    void visitDecl(RegOp op);
-    void visitDecl(WireOp op);
-    void visitDecl(RegResetOp op);
-    void visitExpr(InvalidValueOp op);
-//    void visitExpr(SubfieldOp op);
-//    void visitExpr(SubindexOp op);
-    void visitExpr(SubaccessOp op);
-    void visitExpr(MuxPrimOp op);
-    void visitStmt(ConnectOp op);
-    void visitStmt(WhenOp op);
-//    void visitStmt(PartialConnectOp op, ArrayRef<Value> mapping);
-
-  private:
-
-  void processUsers(Operation* op, ArrayRef<Value> mapping);
-  void processUsers(Value *v, ArrayRef<Value> mapping);
-
-void cleanup(FModuleOp module);
-  MLIRContext* context;
->>>>>>> d5ab1858
 
   // The builder is set and maintained in the main loop.
   ImplicitLocOpBuilder *builder;
@@ -335,13 +287,6 @@
 void TypeLoweringVisitor::processUsers(Value val, ArrayRef<Value> mapping) {
   AggregateUserVisitor aggV(builder);
   for (auto user : llvm::make_early_inc_range(val.getUsers())) {
-    aggV.dispatchVisitor(user, mapping);
-  }
-}
-
-void TypeLoweringVisitor::processUsers(Value *v, ArrayRef<Value> mapping) {
-  AggregateUserVisitor aggV(context, builder);
-  for (auto user : llvm::make_early_inc_range(v->getUsers())) {
     aggV.dispatchVisitor(user, mapping);
   }
 }
@@ -446,8 +391,6 @@
     builder->create<ConnectOp>(dest, src);
   }
   opsToRemove.push_back(op);
-<<<<<<< HEAD
-=======
 }
 
 void TypeLoweringVisitor::visitStmt(WhenOp op) {
@@ -472,7 +415,6 @@
     builder->setLoc(op.getLoc());
     dispatchVisitor(&op);
   }
->>>>>>> d5ab1858
 }
 
 // Expand muxes of aggregates
@@ -512,12 +454,8 @@
   opsToRemove.push_back(op);
 }
 
-<<<<<<< HEAD
-void TypeLoweringVisitor::visitDecl(FExtModuleOp module) {}
-=======
 void TypeLoweringVisitor::visitDecl(FExtModuleOp module) {
 }
->>>>>>> d5ab1858
 
 void TypeLoweringVisitor::visitDecl(FModuleOp module) {
   auto *body = module.getBodyBlock();
@@ -527,12 +465,7 @@
 
   // Lower the operations.
   for (auto iop = body->rbegin(), iep = body->rend(); iop != iep; ++iop) {
-<<<<<<< HEAD
-    // We erase old ops eagerly so we don't have dangling uses we've already
-    // lowered.
-=======
     // We erase old ops eagerly so we don't have dangling uses we've already lowered.
->>>>>>> d5ab1858
     for (auto *op : opsToRemove)
       op->erase();
     opsToRemove.clear();
@@ -540,142 +473,7 @@
     builder->setInsertionPoint(&*iop);
     builder->setLoc(iop->getLoc());
     dispatchVisitor(&*iop);
-<<<<<<< HEAD
-=======
-  }
-
-  for (auto *op : opsToRemove)
-    op->erase();
-  opsToRemove.clear();
-
-  bool argNeedsLowering = false;
-  do {
-    argNeedsLowering = false;
-    // Lower the module block arguments.
-    SmallVector<BlockArgument, 8> args(body->args_begin(),       body->args_end()); 
-    for (auto arg : args)
-      if (auto  resultType = getCanonicalAggregateType(arg.getType()))
-        argNeedsLowering = true;
-    if (!argNeedsLowering) 
-      break;
-    newArgNames.clear();
-    newArgDirections.clear();
-    newArgAttrs.clear();
-    for (auto arg : args)
-      if (auto type = arg.getType().dyn_cast<FIRRTLType>())
-        lowerArg(module, arg, type);
-
-    if (argsToRemove.empty())
-      return;
-    cleanup(module);
-  }while (true);
-
-}
-
-void TypeLoweringVisitor::cleanup(FModuleOp module){
-  auto *body = module.getBodyBlock();
-  // Remove block args that have been lowered.
-  body->eraseArguments(argsToRemove);
-
-  // Remember the original argument attributess.
-  SmallVector<NamedAttribute, 8> originalArgAttrs;
-  DictionaryAttr originalAttrs = module->getAttrDictionary();
-
-  // Copy over any attributes that weren't original argument attributes.
-  auto *argAttrBegin = originalArgAttrs.begin();
-  auto *argAttrEnd = originalArgAttrs.end();
-  SmallVector<NamedAttribute, 8> newModuleAttrs;
-  for (auto attr : originalAttrs)
-    if (std::lower_bound(argAttrBegin, argAttrEnd, attr) == argAttrEnd)
-      // Drop old "portNames", directions, and argument attributes.  These are
-      // handled differently below.
-      if (attr.first != "portNames" && attr.first != direction::attrKey &&
-          attr.first != mlir::function_like_impl::getArgDictAttrName())
-        newModuleAttrs.push_back(attr);
-
-  newModuleAttrs.push_back(NamedAttribute(Identifier::get("portNames", context),
-        builder->getArrayAttr(newArgNames)));
-  newModuleAttrs.push_back(
-      NamedAttribute(Identifier::get(direction::attrKey, context),
-        direction::packAttribute(newArgDirections, context)));
-
-  // Attach new argument attributes.
-  newModuleAttrs.push_back(NamedAttribute(
-        builder->getIdentifier(mlir::function_like_impl::getArgDictAttrName()),
-        builder->getArrayAttr(newArgAttrs)));
-
-  // Update the module's attributes.
-  module->setAttrs(newModuleAttrs);
-  newModuleAttrs.clear();
-
-  // Keep the module's type up-to-date.
-  auto moduleType = builder->getFunctionType(body->getArgumentTypes(), {});
-  module->setAttr(module.getTypeAttrName(), TypeAttr::get(moduleType));
-}
-
-// Creates and returns a new block argument of the specified type to the
-// module. This also maintains the name attribute for the new argument,
-// possibly with a new suffix appended.
-Value TypeLoweringVisitor::addArg(FModuleOp module, Type type,
-                                  unsigned oldArgNumber, Direction direction,
-                                  StringRef nameSuffix) {
-  Block *body = module.getBodyBlock();
-
-  // Append the new argument.
-  auto newValue = body->addArgument(type);
-
-  // Save the name attribute for the new argument.
-  StringAttr nameAttr = getModulePortName(module, oldArgNumber);
-  Attribute newArg =
-      builder->getStringAttr(nameAttr.getValue().str() + nameSuffix.str());
-  newArgNames.push_back(newArg);
-  newArgDirections.push_back(direction);
-
-  // Decode the annotations and any additional attributes.
-  SmallVector<NamedAttribute> attributes;
-  auto annotations = AnnotationSet::forPort(module, oldArgNumber, attributes);
-
-  AnnotationSet newAnnotations = filterAnnotations(annotations, nameSuffix);
-
-  // Populate the new arg attributes.
-  newArgAttrs.push_back(newAnnotations.getArgumentAttrDict(attributes));
-  return newValue;
-}
-// Lower arguments with bundle type by flattening them.
-void TypeLoweringVisitor::lowerArg(FModuleOp module, BlockArgument arg,
-                                   FIRRTLType type) {
-  unsigned argNumber = arg.getArgNumber();
-
-  // Flatten any bundle types.
-    SmallVector<FlatBundleFieldEntry, 8> fieldTypes = peelType(type);
-    SmallVector<Value> lowered;
-
-  for (auto field : fieldTypes) {
-
-    // Create new block arguments.
-    auto type = field.type;
-    // Flip the direction if the field is an output.
-    auto direction =
-        (Direction)((unsigned)getModulePortDirection(module, argNumber) ^
-                    field.isOutput);
-    auto newValue = addArg(module, type, argNumber, direction, field.suffix);
-
-    // If this field was flattened from a bundle.
-    if (!field.suffix.empty()) {
-      // Map the flattened suffix for the original bundle to the new value.
-      lowered.push_back(newValue);
-      //setBundleLowering(FieldRef(arg, field.fieldID), newValue);
-    } else {
-      // Lower any other arguments by copying them to keep the relative order.
-      arg.replaceAllUsesWith(newValue);
-    }
->>>>>>> d5ab1858
-  }
-  processUsers(&arg, lowered);
-
-  // Remember to remove the original block argument.
-  argsToRemove.push_back(argNumber);
-}
+  }
 
   for (auto *op : opsToRemove)
     op->erase();
@@ -787,7 +585,6 @@
   SmallVector<FlatBundleFieldEntry, 8> fieldTypes = peelType(resultType);
   SmallVector<Value> lowered;
 
-<<<<<<< HEAD
   // Loop over the leaf aggregates.
   auto name = op.name().str();
   for (auto field : fieldTypes) {
@@ -806,133 +603,96 @@
   opsToRemove.push_back(op);
 }
 
-/// Lower a reg op with a bundle to multiple non-bundled regs.
-void TypeLoweringVisitor::visitDecl(RegResetOp op) {
-  Value result = op.result();
-
-  // Attempt to get the bundle types, potentially unwrapping an outer flip
-  // type that wraps the whole bundle.
-  FIRRTLType resultType = getCanonicalAggregateType(result.getType());
-
-  // If the wire is not a bundle, there is nothing to do.
-  if (!resultType)
-    return;
-
-  SmallVector<FlatBundleFieldEntry, 8> fieldTypes = peelType(resultType);
-  SmallVector<Value> lowered;
-
-  // Loop over the leaf aggregates.
-  auto name = op.name().str();
-  for (auto field : llvm::enumerate(fieldTypes)) {
-    SmallString<16> loweredName;
-    if (!name.empty())
-      loweredName = (name + field.value().suffix).str();
-    SmallVector<Attribute> loweredAttrs;
-    // For all annotations on the parent op, filter them based on the target
-    // attribute.
-    filterAnnotations(op.annotations(), loweredAttrs, field.value().suffix);
-    Value resetVal;
-    if (BundleType bundle = resultType.dyn_cast<BundleType>()) {
-      resetVal = builder->create<SubfieldOp>(
-          op.resetValue(), bundle.getElement(field.index()).name);
-    } else if (FVectorType fvector = resultType.dyn_cast<FVectorType>()) {
-      resetVal = builder->create<SubindexOp>(op.resetValue(), field.index());
-    } else {
-      op->emitError("Unknown aggregate type");
-=======
-  /// Lower a reg op with a bundle to multiple non-bundled regs.
-void TypeLoweringVisitor::visitDecl(InstanceOp op) {
-
-  SmallVector<Type, 8> resultTypes;
-  SmallVector<size_t, 8> numFieldsPerResult;
-  SmallVector<StringAttr, 8> resultNames;
-  bool needsLowering = false;
-  for (size_t i = 0, e = op.getNumResults(); i != e; ++i) {
-    if ( getCanonicalAggregateType(op.getType(i).cast<FIRRTLType>()))
-      needsLowering = true;
-
-    // Flatten any nested bundle types the usual way.
-    SmallVector<FlatBundleFieldEntry, 8> fieldTypes = peelType(op.getType(i).cast<FIRRTLType>());
-
-    for (auto field : fieldTypes) {
-      // Store the flat type for the new bundle type.
-      resultTypes.push_back(field.getPortType());
-    }
-    numFieldsPerResult.push_back(fieldTypes.size());
-  }
-  if (!needsLowering)
-    return ;
-  auto newInstance = builder->create<InstanceOp>(
-      resultTypes, op.moduleNameAttr(), op.nameAttr(), op.annotations());
-  size_t nextResult = 0;
-  for (size_t i =0, e = op.getNumResults() ; i != e ; ++i) {
-    Value result = op.getResult(i);
-    // Attempt to get the bundle types, potentially unwrapping an outer flip
-    // type that wraps the whole bundle.
-    FIRRTLType resultType = getCanonicalAggregateType(result.getType());
-    if (resultType){
-      SmallVector<Value> lowered;
-      for (size_t j=0, e = numFieldsPerResult[i]; j != e; ++j) {
-        Value newResult = newInstance.getResult(nextResult);
-        lowered.push_back(newResult);
-        ++nextResult;
+      
+      void TypeLoweringVisitor::visitDecl(InstanceOp op) {
+
+        SmallVector<Type, 8> resultTypes;
+        SmallVector<size_t, 8> numFieldsPerResult;
+        SmallVector<StringAttr, 8> resultNames;
+        bool needsLowering = false;
+        for (size_t i = 0, e = op.getNumResults(); i != e; ++i) {
+          if (getCanonicalAggregateType(op.getType(i).cast<FIRRTLType>()))
+            needsLowering = true;
+
+          // Flatten any nested bundle types the usual way.
+          SmallVector<FlatBundleFieldEntry, 8> fieldTypes =
+              peelType(op.getType(i).cast<FIRRTLType>());
+
+          for (auto field : fieldTypes) {
+            // Store the flat type for the new bundle type.
+            resultTypes.push_back(field.getPortType());
+          }
+          numFieldsPerResult.push_back(fieldTypes.size());
+        }
+        if (!needsLowering)
+          return;
+        auto newInstance = builder->create<InstanceOp>(
+            resultTypes, op.moduleNameAttr(), op.nameAttr(), op.annotations());
+        size_t nextResult = 0;
+        for (size_t i = 0, e = op.getNumResults(); i != e; ++i) {
+          Value result = op.getResult(i);
+          // Attempt to get the bundle types, potentially unwrapping an outer
+          // flip type that wraps the whole bundle.
+          FIRRTLType resultType = getCanonicalAggregateType(result.getType());
+          if (resultType) {
+            SmallVector<Value> lowered;
+            for (size_t j = 0, e = numFieldsPerResult[i]; j != e; ++j) {
+              Value newResult = newInstance.getResult(nextResult);
+              lowered.push_back(newResult);
+              ++nextResult;
+            }
+            processUsers(result, lowered);
+          } else {
+            Value newResult = newInstance.getResult(nextResult);
+            result.replaceAllUsesWith(newResult);
+            ++nextResult;
+          }
+        }
+        opsToRemove.push_back(op);
       }
-      processUsers(&result, lowered);
-    } else {
-      Value newResult = newInstance.getResult(nextResult);
-      result.replaceAllUsesWith(newResult);
-    ++nextResult;
-    }
-  }
-  opsToRemove.push_back(op);
-}
-
-  /// Lower a reg op with a bundle to multiple non-bundled regs.
-  void TypeLoweringVisitor::visitDecl(RegResetOp op) {
-    Value result = op.result();
-
-    // Attempt to get the bundle types, potentially unwrapping an outer flip
-    // type that wraps the whole bundle.
-    FIRRTLType resultType = getCanonicalAggregateType(result.getType());
-
-    // If the wire is not a bundle, there is nothing to do.
-    if (!resultType)
-      return;
-
-    SmallVector<FlatBundleFieldEntry, 8> fieldTypes = peelType(resultType);
-    SmallVector<Value> lowered;
-
-    // Loop over the leaf aggregates.
-    auto name = op.name().str();
-    for (auto field : llvm::enumerate(fieldTypes)) {
-      SmallString<16> loweredName;
-      if (!name.empty())
-        loweredName = (name + field.value().suffix).str();
-      SmallVector<Attribute> loweredAttrs;
-      // For all annotations on the parent op, filter them based on the target
-      // attribute.
-      filterAnnotations(op.annotations(), loweredAttrs, field.value().suffix);
-      Value resetVal;
-      if (BundleType bundle = resultType.dyn_cast<BundleType>()) {
-        resetVal = builder->create<SubfieldOp>(
-            op.resetValue(), bundle.getElement(field.index()).name);
-      } else if (FVectorType fvector = resultType.dyn_cast<FVectorType>()) {
-        resetVal = builder->create<SubindexOp>(op.resetValue(), field.index());
-      } else {
-        op->emitError("Unknown aggregate type");
-      }
-
-      auto reg = builder->create<RegResetOp>(field.value().getPortType(), op.clockVal(), op.resetSignal(),
-                                        resetVal, loweredName, loweredAttrs);
-      lowered.push_back(reg.getResult());
->>>>>>> d5ab1858
-    }
-
-    auto reg = builder->create<RegResetOp>(field.value().getPortType(),
-                                           op.clockVal(), op.resetSignal(),
-                                           resetVal, loweredName, loweredAttrs);
-    lowered.push_back(reg.getResult());
-  }
+
+      /// Lower a reg op with a bundle to multiple non-bundled regs.
+      void TypeLoweringVisitor::visitDecl(RegResetOp op) {
+        Value result = op.result();
+
+        // Attempt to get the bundle types, potentially unwrapping an outer flip
+        // type that wraps the whole bundle.
+        FIRRTLType resultType = getCanonicalAggregateType(result.getType());
+
+        // If the wire is not a bundle, there is nothing to do.
+        if (!resultType)
+          return;
+
+        SmallVector<FlatBundleFieldEntry, 8> fieldTypes = peelType(resultType);
+        SmallVector<Value> lowered;
+
+        // Loop over the leaf aggregates.
+        auto name = op.name().str();
+        for (auto field : llvm::enumerate(fieldTypes)) {
+          SmallString<16> loweredName;
+          if (!name.empty())
+            loweredName = (name + field.value().suffix).str();
+          SmallVector<Attribute> loweredAttrs;
+          // For all annotations on the parent op, filter them based on the
+          // target attribute.
+          filterAnnotations(op.annotations(), loweredAttrs,
+                            field.value().suffix);
+          Value resetVal;
+          if (BundleType bundle = resultType.dyn_cast<BundleType>()) {
+            resetVal = builder->create<SubfieldOp>(
+                op.resetValue(), bundle.getElement(field.index()).name);
+          } else if (FVectorType fvector = resultType.dyn_cast<FVectorType>()) {
+            resetVal =
+                builder->create<SubindexOp>(op.resetValue(), field.index());
+          } else {
+            op->emitError("Unknown aggregate type");
+          }
+
+          auto reg = builder->create<RegResetOp>(
+              field.value().getPortType(), op.clockVal(), op.resetSignal(),
+              resetVal, loweredName, loweredAttrs);
+          lowered.push_back(reg.getResult());
+        }
   processUsers(op, lowered);
   opsToRemove.push_back(op);
 }
@@ -980,42 +740,38 @@
   opsToRemove.push_back(op);
 }
 
-<<<<<<< HEAD
+/// Lower an InvalidValue op with a bundle to multiple non-bundled InvalidOps.
+void TypeLoweringVisitor::visitExpr(InvalidValueOp op) {
+  Value result = op.result();
+
+  // Attempt to get the bundle types, potentially unwrapping an outer flip
+  // type that wraps the whole bundle.
+  FIRRTLType resultType = getCanonicalAggregateType(result.getType());
+
+  // If the wire is not a bundle, there is nothing to do.
+  if (!resultType)
+    return;
+
+  SmallVector<FlatBundleFieldEntry, 8> fieldTypes = peelType(resultType);
+  SmallVector<Value> lowered;
+
+  for (auto field : fieldTypes) {
+    auto invalidVal = builder->create<InvalidValueOp>(field.type);
+    lowered.push_back(invalidVal.getResult());
+  }
+  processUsers(op, lowered);
+  opsToRemove.push_back(op);
+}
+
 void TypeLoweringVisitor::visitExpr(SubaccessOp op) {
   // Get the input bundle type.
   Value input = op.input();
   auto inputType = input.getType();
   if (auto flipType = inputType.dyn_cast<FlipType>())
     inputType = flipType.getElementType();
-=======
-  /// Lower an InvalidValue op with a bundle to multiple non-bundled InvalidOps.
-  void TypeLoweringVisitor::visitExpr(InvalidValueOp op) {
-    Value result = op.result();
-
-    // Attempt to get the bundle types, potentially unwrapping an outer flip
-    // type that wraps the whole bundle.
-    FIRRTLType resultType = getCanonicalAggregateType(result.getType());
-
-    // If the wire is not a bundle, there is nothing to do.
-    if (!resultType)
-      return;
-
-    SmallVector<FlatBundleFieldEntry, 8> fieldTypes = peelType(resultType);
-    SmallVector<Value> lowered;
-
-    for (auto field : fieldTypes) {
-      auto wire =
-          builder->create<InvalidValueOp>(field.type);
-      lowered.push_back(wire.getResult());
-    }
-    processUsers(op, lowered);
-    opsToRemove.push_back(op);
-  }
->>>>>>> d5ab1858
 
   auto selectWidth =
       op.index().getType().cast<FIRRTLType>().getBitWidthOrSentinel();
-
   // Reads.  All writes have been eliminated before now
 
   auto vType = inputType.cast<FVectorType>();
