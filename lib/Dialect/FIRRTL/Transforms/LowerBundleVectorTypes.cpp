//===- LowerBundleVectorTypes.cpp - Expand WhenOps into muxed operations ---*-
// C++ -*-===//
//
// Part of the LLVM Project, under the Apache License v2.0 with LLVM Exceptions.
// See https://llvm.org/LICENSE.txt for license information.
// SPDX-License-Identifier: Apache-2.0 WITH LLVM-exception
//
//===----------------------------------------------------------------------===//
//
// This file defines the LowerBundleVectorTypes pass.
//
//===----------------------------------------------------------------------===//

#include "PassDetails.h"
#include "circt/Dialect/FIRRTL/FIRRTLOps.h"
#include "circt/Dialect/FIRRTL/FIRRTLTypes.h"
#include "circt/Dialect/FIRRTL/FIRRTLVisitors.h"
#include "circt/Dialect/FIRRTL/Passes.h"
#include "mlir/IR/ImplicitLocOpBuilder.h"
#include "llvm/Support/Parallel.h"
#include <deque>

using namespace circt;
using namespace firrtl;

// Helper to peel off the outer most flip type from an aggregate type that has
// all flips canonicalized to the outer level, or just return the bundle
// directly. For any ground type, returns null.
static FIRRTLType getCanonicalAggregateType(Type origType) {
  FIRRTLType type = origType.dyn_cast<FIRRTLType>();
  return TypeSwitch<FIRRTLType, FIRRTLType>(type)
      .Case<BundleType, FVectorType>([](auto a) { return a; })
      .Default([](auto) { return nullptr; });
}
// TODO: check all argument types
namespace {
// This represents a flattened bundle field element.
struct FlatBundleFieldEntry {
  // This is the underlying ground type of the field.
  FIRRTLType type;
  // the index in the parent type
  size_t index;
  // This is a suffix to add to the field name to make it unique.
  SmallString<16> suffix;
  // This indicates whether the field was flipped to be an output.
  bool isOutput;

  FlatBundleFieldEntry(const FIRRTLType &type, size_t index, StringRef suffix,
                       bool isOutput)
      : type(type), index(index), suffix(suffix), isOutput(isOutput) {}
};
} // end anonymous namespace

// Peal one layer of an aggregate type into its components.
static SmallVector<FlatBundleFieldEntry> peelType(FIRRTLType type) {
  bool isFlipped = false;
  SmallVector<FlatBundleFieldEntry> retval;
  TypeSwitch<FIRRTLType>(type)
      .Case<BundleType>([&](auto bundle) {
        SmallString<16> tmpSuffix;
        // Otherwise, we have a bundle type.  Break it down.
        for (auto &elt : llvm::enumerate(bundle.getElements())) {
          // Construct the suffix to pass down.
          tmpSuffix.resize(0);
          tmpSuffix.push_back('_');
<<<<<<< HEAD
          tmpSuffix.append(elt.value().name.getValue());
          retval.emplace_back(elt.value().type, elt.index(), tmpSuffix,
                              isFlipped ^ elt.value().isFlip);
=======
          tmpSuffix.append(elt.name.getValue());
          retval.emplace_back(elt.type, tmpSuffix, isFlipped ^ elt.isFlip);
>>>>>>> 338ab9b5
        }
      })
      .Case<FVectorType>([&](auto vector) {
        // Increment the field ID to point to the first element.
        for (size_t i = 0, e = vector.getNumElements(); i != e; ++i) {
          retval.emplace_back(vector.getElementType(), i,
                              "_" + std::to_string(i), isFlipped);
        }
      })
      .Default([&](auto) { retval.emplace_back(type, -1, "", isFlipped); });
  return retval;
}

// Convert an aggregate type into a flat list of fields.  This is used
// when working with instances and mems to flatten them.
static void flattenType(FIRRTLType type,
                        SmallVectorImpl<FlatBundleFieldEntry> &results) {
  std::function<void(FIRRTLType, StringRef, bool)> flatten =
      [&](FIRRTLType type, StringRef suffixSoFar, bool isFlipped) {
        // Strip off an outer flip type.
        TypeSwitch<FIRRTLType>(type)
            .Case<BundleType>([&](auto bundle) {
              SmallString<16> tmpSuffix(suffixSoFar);
              // Otherwise, we have a bundle type.  Break it down.
              for (auto &elt : bundle.getElements()) {
                // Construct the suffix to pass down.
                tmpSuffix.resize(suffixSoFar.size());
                tmpSuffix.push_back('_');
                tmpSuffix.append(elt.name.getValue());
                // Recursively process subelements.
                flatten(elt.type, tmpSuffix, isFlipped ^ elt.isFlip);
              }
              return;
            })
            .Case<FVectorType>([&](auto vector) {
              for (size_t i = 0, e = vector.getNumElements(); i != e; ++i) {
                flatten(vector.getElementType(),
                        (suffixSoFar + "_" + std::to_string(i)).str(),
                        isFlipped);
              }
              return;
            })
            .Default([&](auto) {
              results.emplace_back(type, -1, suffixSoFar.str(), isFlipped);
              return;
            });
      };

  return flatten(type, "", false);
}

static MemOp cloneMemWithNewType(ImplicitLocOpBuilder *b, MemOp op,
                                 FIRRTLType type, StringRef suffix) {
  SmallVector<Type, 8> ports;
  SmallVector<Attribute, 8> portNames;
  for (auto port : op.getPorts()) {
    ports.push_back(MemOp::getTypeForPort(op.depth(), type, port.second));
    portNames.push_back(port.first);
  }
  return b->create<MemOp>(ports, op.readLatency(), op.writeLatency(),
                          op.depth(), op.ruw(), b->getArrayAttr(portNames),
                          (op.name() + suffix).str(), op.annotations());
}

// Look through and collect subfields leading to a subaccess
static SmallVector<Operation *> getSAWritePath(Operation *op) {
  SmallVector<Operation *> retval;
  Value lhs = op->getOperand(0);
  while (true) {
    if (lhs.getDefiningOp() &&
        isa<SubfieldOp, SubindexOp, SubaccessOp>(lhs.getDefiningOp())) {
      retval.push_back(lhs.getDefiningOp());
      lhs = lhs.getDefiningOp()->getOperand(0);
    } else {
      break;
    }
  }
  // Trim to the subaccess
  while (!retval.empty() && !isa<SubaccessOp>(retval.back()))
    retval.pop_back();
  return retval;
}

/// Copy annotations from \p annotations to \p loweredAttrs, except annotations
/// with "target" key, that do not match the field suffix.
<<<<<<< HEAD
static SmallVector<Attribute> filterAnnotations(ArrayAttr annotations,
                                                StringRef suffix) {
  SmallVector<Attribute> retval;
=======
static void filterAnnotations(ArrayAttr annotations,
                              SmallVector<Attribute> &loweredAttrs,
                              StringRef suffix, bool isGroundType = true) {
>>>>>>> 338ab9b5
  if (!annotations || annotations.empty())
    return retval;

  for (auto opAttr : annotations) {
    auto di = opAttr.dyn_cast<DictionaryAttr>();
<<<<<<< HEAD
    if (!di) {
      retval.push_back(opAttr);
=======
    if (!di || !isGroundType) {
      loweredAttrs.push_back(opAttr);
>>>>>>> 338ab9b5
      continue;
    }
    auto targetAttr = di.get("target");
    if (!targetAttr) {
      retval.push_back(opAttr);
      continue;
    }

    ArrayAttr subFieldTarget = targetAttr.cast<ArrayAttr>();
    SmallString<16> targetStr;
    for (auto fName : subFieldTarget) {
      std::string fNameStr = fName.cast<StringAttr>().getValue().str();
      // The fNameStr will begin with either '[' or '.', replace it with an
      // '_' to construct the suffix.
      fNameStr[0] = '_';
      // If it ends with ']', then just remove it.
      if (fNameStr.back() == ']')
        fNameStr.erase(fNameStr.size() - 1);

      targetStr += fNameStr;
    }
    // If no subfield attribute, then copy the annotation.
    if (targetStr.empty()) {
      retval.push_back(opAttr);
      continue;
    }
    // If the subfield suffix doesn't match, then ignore the annotation.
    if (suffix.find(targetStr.str().str()) == StringRef::npos)
      continue;

    NamedAttrList modAttr;
    for (auto attr : di.getValue()) {
      // Ignore the actual target annotation, but copy the rest of annotations.
      if (attr.first.str() == "target")
        continue;
      modAttr.push_back(attr);
    }
    retval.push_back(DictionaryAttr::get(annotations.getContext(), modAttr));
  }
  return retval;
}

/// Copy annotations from \p annotations into a new AnnotationSet and return it.
/// This removes annotations with "target" key that does not match the field
/// suffix.
static AnnotationSet filterAnnotations(AnnotationSet annotations,
                                       StringRef suffix) {
  if (annotations.empty())
    return annotations;
  SmallVector<Attribute> loweredAttrs =
      filterAnnotations(annotations.getArrayAttr(), suffix);
  return AnnotationSet(ArrayAttr::get(annotations.getContext(), loweredAttrs));
}

<<<<<<< HEAD
static MemOp cloneMemWithNewType(ImplicitLocOpBuilder *b, MemOp op,
                                 FIRRTLType type, StringRef suffix) {
  SmallVector<Type, 8> ports;
  SmallVector<Attribute, 8> portNames;
  for (auto port : op.getPorts()) {
    ports.push_back(MemOp::getTypeForPort(op.depth(), type, port.second));
    portNames.push_back(port.first);
  }
  return b->create<MemOp>(ports, op.readLatency(), op.writeLatency(),
                          op.depth(), op.ruw(), b->getArrayAttr(portNames),
                          (op.name() + suffix).str(), op.annotations());
}

// Look through and collect subfields leading to a subaccess
static SmallVector<Operation *> getSAWritePath(Operation *op) {
  SmallVector<Operation *> retval;
  Value lhs = op->getOperand(0);
  while (true) {
    if (lhs.getDefiningOp() &&
        isa<SubfieldOp, SubindexOp, SubaccessOp>(lhs.getDefiningOp())) {
      retval.push_back(lhs.getDefiningOp());
      lhs = lhs.getDefiningOp()->getOperand(0);
    } else {
      break;
    }
  }
  // Trim to the subaccess
  while (!retval.empty() && !isa<SubaccessOp>(retval.back()))
    retval.pop_back();
  return retval;
=======
/// Copy annotations from \p annotations into a new AnnotationSet and return it.
/// This removes annotations with "target" key that does not match the field
/// suffix.
static AnnotationSet filterAnnotations(AnnotationSet annotations,
                                       StringRef suffix) {
  if (annotations.empty())
    return annotations;
  SmallVector<Attribute> loweredAttrs;
  filterAnnotations(annotations.getArrayAttr(), loweredAttrs, suffix);
  return AnnotationSet(ArrayAttr::get(annotations.getContext(), loweredAttrs));
>>>>>>> 338ab9b5
}

namespace {
class AggregateUserVisitor
    : public FIRRTLVisitor<AggregateUserVisitor, void, ArrayRef<Value>> {
public:
  AggregateUserVisitor(ImplicitLocOpBuilder *builder) : builder(builder) {}
  using FIRRTLVisitor<AggregateUserVisitor, void, ArrayRef<Value>>::visitDecl;
  using FIRRTLVisitor<AggregateUserVisitor, void, ArrayRef<Value>>::visitExpr;
  using FIRRTLVisitor<AggregateUserVisitor, void, ArrayRef<Value>>::visitStmt;

  void visitExpr(SubfieldOp op, ArrayRef<Value> mapping);
  void visitExpr(SubindexOp op, ArrayRef<Value> mapping);
  //  void visitExpr(SubaccessOp op, ArrayRef<Value> mapping);
  //  void visitExpr(AsPassivePrimOp op, ArrayRef<Value> mapping);

private:
  // The builder is set and maintained in the main loop.
  ImplicitLocOpBuilder *builder;
};
} // namespace

#if 0
void AggregateUserVisitor::visitExpr(AsPassivePrimOp op, ArrayRef<Value> mapping) {
  Value repl = mapping[0];
//  if (repl.getType().isa<FlipType>())
//    repl = builder->createOrFold<AsPassivePrimOp>(repl);
  op.replaceAllUsesWith(repl);
  op.erase();  
}
#endif

void AggregateUserVisitor::visitExpr(SubindexOp op, ArrayRef<Value> mapping) {
  Value repl = mapping[op.index()];
  //  if (repl.getType().isa<FlipType>())
  //    repl = builder->createOrFold<AsPassivePrimOp>(repl);
  op.replaceAllUsesWith(repl);
  op.erase();
}

void AggregateUserVisitor::visitExpr(SubfieldOp op, ArrayRef<Value> mapping) {
  // Get the input bundle type.
  Value input = op.input();
  auto bundleType = input.getType().cast<BundleType>();
  Value repl = mapping[*bundleType.getElementIndex(op.fieldname())];
  //  if (repl.getType().isa<FlipType>())
  //    repl = builder->createOrFold<AsPassivePrimOp>(repl);
  op.replaceAllUsesWith(repl);
  op.erase();
}

#if 0
void AggregateUserVisitor::visitExpr(SubaccessOp op, ArrayRef<Value> mapping) {
  // Get the input bundle type.
  Value input = op.input();
  auto inputType = input.getType();
  if (auto flipType = inputType.dyn_cast<FlipType>())
    inputType = flipType.getElementType();

  auto selectWidth =
      op.index().getType().cast<FIRRTLType>().getBitWidthOrSentinel();

  // if we were given a mapping, this is a write and the mapping is the write
  // Value
  for (size_t index = 0, e = inputType.cast<FVectorType>().getNumElements();
       index < e; ++index) {
    auto cond = builder->create<EQPrimOp>(
        op.index(), builder->createOrFold<ConstantOp>(
                        UIntType::get(op.getContext(), selectWidth),
                        APInt(selectWidth, index)));
    //                        if (isa<ConnectOp>(mapping[0].getDefiningOp()))
    builder->create<WhenOp>(cond, false, [&]() {
      // Recreate the write Path
      Value leaf = builder->create<SubindexOp>(input, index);
      for (int i = mapping.size() - 2; i > 0; --i)
        leaf = builder->create<SubfieldOp>(
            leaf, cast<SubfieldOp>(mapping[i].getDefiningOp()).fieldname());
      if (leaf.getType() == mapping[0].getType())
                            if (foldFlow(leaf) == Flow::Source || foldFlow(mapping[0]) == Flow::Sink)
        builder->create<ConnectOp>(mapping[0], leaf);
else
        builder->create<ConnectOp>(leaf, mapping[0]);
      else
        builder->create<PartialConnectOp>(leaf, mapping[0]);
    });
    // else
    //  builder->create<WhenOp>(cond, false, [&]() {
    //    builder->create<PartialConnectOp>(builder->create<SubindexOp>(input,
    //    index),
    //                               mapping[0]);
    //  });
  }
}
#endif

//===----------------------------------------------------------------------===//
// Module Type Lowering
//===----------------------------------------------------------------------===//
namespace {
struct TypeLoweringVisitor : public FIRRTLVisitor<TypeLoweringVisitor> {

  TypeLoweringVisitor(MLIRContext *context) : context(context) {}
  using FIRRTLVisitor<TypeLoweringVisitor>::visitDecl;
  using FIRRTLVisitor<TypeLoweringVisitor>::visitExpr;
  using FIRRTLVisitor<TypeLoweringVisitor>::visitStmt;

  // If the referenced operation is a FModuleOp or an FExtModuleOp, perform
  // type lowering on all operations.
  void lowerModule(Operation *op);

  bool lowerArg(FModuleOp module, size_t argIndex,
                SmallVectorImpl<ModulePortInfo> &newArgs);
  std::pair<BlockArgument, firrtl::ModulePortInfo>
  addArg(FModuleOp module, unsigned insertPt, FIRRTLType type, bool isOutput,
         StringRef nameSuffix, ModulePortInfo &oldArg);

  // Helpers to manage state.
  void visitDecl(FExtModuleOp op);
  void visitDecl(FModuleOp op);
  void visitDecl(InstanceOp op);
  void visitDecl(MemOp op);
  void visitDecl(NodeOp op);
  void visitDecl(RegOp op);
  void visitDecl(WireOp op);
  void visitDecl(RegResetOp op);
  void visitExpr(InvalidValueOp op);
  void visitExpr(SubaccessOp op);
  void visitExpr(MuxPrimOp op);
  void visitExpr(AsPassivePrimOp op);
  void visitStmt(ConnectOp op);
  void visitStmt(PartialConnectOp op);
  void visitStmt(WhenOp op);

private:
  void processUsers(Value val, ArrayRef<Value> mapping);
  void lowerSAWritePath(Operation *, ArrayRef<Operation *> writePath);

  void lowerProducer(Operation *op,
                     std::function<Operation *(FlatBundleFieldEntry, StringRef,
                                               SmallVector<Attribute> &)>
                         clone);
  Value getSubWhatever(Value val, size_t index);

  MLIRContext *context;

  // The builder is set and maintained in the main loop.
  ImplicitLocOpBuilder *builder;

  // State to keep track of arguments and operations to clean up at the end.
  SmallVector<Operation *, 16> opsToRemove;
};
} // namespace

Value TypeLoweringVisitor::getSubWhatever(Value val, size_t index) {
  if (BundleType bundle = val.getType().dyn_cast<BundleType>()) {
    return builder->create<SubfieldOp>(val, bundle.getElement(index).name);
  } else if (FVectorType fvector = val.getType().dyn_cast<FVectorType>()) {
    return builder->create<SubindexOp>(val, index);
  }
  llvm_unreachable("Unknown aggregate type");
  return nullptr;
}

void TypeLoweringVisitor::lowerProducer(
    Operation *op, std::function<Operation *(FlatBundleFieldEntry, StringRef,
                                             SmallVector<Attribute> &)>
                       clone) {
  Value result = op->getResult(0);

  // Attempt to get the bundle types, potentially unwrapping an outer flip
  // type that wraps the whole bundle.
  FIRRTLType resultType = getCanonicalAggregateType(result.getType());

  // If the wire is not a bundle, there is nothing to do.
  if (!resultType)
    return;

  SmallVector<FlatBundleFieldEntry, 8> fieldTypes = peelType(resultType);
  SmallVector<Value> lowered;

  // Loop over the leaf aggregates.
  SmallString<16> loweredName;
  if (auto nameAttr = op->getAttr("name"))
    if (auto nameStrAttr = nameAttr.dyn_cast<StringAttr>())
      loweredName = nameStrAttr.getValue();
  auto baseNameLen = loweredName.size();
  for (auto field : fieldTypes) {
    if (!loweredName.empty()) {
      loweredName.resize(baseNameLen);
      loweredName += field.suffix;
    }
    // For all annotations on the parent op, filter them based on the target
    // attribute.
    auto oldAnno = op->getAttr("annotations");
    SmallVector<Attribute> loweredAttrs;
    if (auto anno = oldAnno.dyn_cast_or_null<ArrayAttr>())
      loweredAttrs = filterAnnotations(anno, field.suffix);
    auto newOp = clone(field, loweredName, loweredAttrs);
    lowered.push_back(newOp->getResult(0));
  }

  processUsers(op->getResult(0), lowered);
  opsToRemove.push_back(op);
}

void TypeLoweringVisitor::processUsers(Value val, ArrayRef<Value> mapping) {
  AggregateUserVisitor aggV(builder);
  for (auto user : llvm::make_early_inc_range(val.getUsers())) {
    aggV.dispatchVisitor(user, mapping);
  }
}

void TypeLoweringVisitor::lowerModule(Operation *op) {
  if (auto module = dyn_cast<FModuleOp>(op))
    return visitDecl(module);
  if (auto extModule = dyn_cast<FExtModuleOp>(op))
    return visitDecl(extModule);
}

// Creates and returns a new block argument of the specified type to the
// module. This also maintains the name attribute for the new argument,
// possibly with a new suffix appended.
std::pair<BlockArgument, firrtl::ModulePortInfo>
TypeLoweringVisitor::addArg(FModuleOp module, unsigned insertPt,
                            FIRRTLType type, bool isOutput,
                            StringRef nameSuffix, ModulePortInfo &oldArg) {
  Block *body = module.getBodyBlock();

  // Append the new argument.
  auto newValue = body->insertArgument(insertPt, type);

  auto nameStr = oldArg.name.getValue().str() + nameSuffix.str();
  // Save the name attribute for the new argument.
  auto name = builder->getStringAttr(nameStr);

  // Populate the new arg attributes.
  AnnotationSet newAnnotations = oldArg.annotations;
  if (!getCanonicalAggregateType(type))
    newAnnotations = filterAnnotations(oldArg.annotations, nameStr);

  // Flip the direction if the field is an output.
  auto direction = (Direction)((unsigned)oldArg.direction ^ isOutput);

  return std::make_pair(newValue,
                        firrtl::ModulePortInfo{name, type, direction,
                                               oldArg.loc, newAnnotations});
}

// Lower arguments with bundle type by flattening them.
bool TypeLoweringVisitor::lowerArg(FModuleOp module, size_t argIndex,
                                   SmallVectorImpl<ModulePortInfo> &newArgs) {

  auto arg = module.getPortArgument(argIndex);
  // Attempt to get the bundle types, potentially unwrapping an outer flip
  // type that wraps the whole bundle.
  FIRRTLType resultType = getCanonicalAggregateType(arg.getType());

  // If the wire is not a bundle, there is nothing to do.
  if (!resultType)
    return false;

  // Flatten any bundle types.
  SmallVector<FlatBundleFieldEntry> fieldTypes = peelType(resultType);
  SmallVector<Value> lowering;
  for (auto field : llvm::enumerate(fieldTypes)) {
    auto newValue =
        addArg(module, 1 + argIndex + field.index(), field.value().type,
               field.value().isOutput, field.value().suffix, newArgs[argIndex]);
    newArgs.insert(newArgs.begin() + 1 + argIndex + field.index(),
                   newValue.second);
    // Lower any other arguments by copying them to keep the relative order.
    lowering.push_back(newValue.first);
  }

  processUsers(arg, lowering);

  return true;
}

static Value cloneAccess(ImplicitLocOpBuilder *builder, Operation *op,
                         Value rhs) {
  if (auto rop = dyn_cast<SubfieldOp>(op))
    return builder->create<SubfieldOp>(rhs, rop.fieldname());
  if (auto rop = dyn_cast<SubindexOp>(op))
    return builder->create<SubindexOp>(rhs, rop.index());
  if (auto rop = dyn_cast<SubaccessOp>(op))
    return builder->create<SubaccessOp>(rhs, rop.index());
  op->emitError("Unknown accessor");
  return nullptr;
}

void TypeLoweringVisitor::lowerSAWritePath(Operation *op,
                                           ArrayRef<Operation *> writePath) {
  SubaccessOp sao = cast<SubaccessOp>(writePath.back());
  auto saoType = sao.input().getType().cast<FVectorType>();
  auto selectWidth =
      sao.index().getType().cast<FIRRTLType>().getBitWidthOrSentinel();

  for (size_t index = 0, e = saoType.getNumElements(); index < e; ++index) {
    auto cond = builder->create<EQPrimOp>(
        sao.index(),
        builder->createOrFold<ConstantOp>(UIntType::get(context, selectWidth),
                                          APInt(selectWidth, index)));
    builder->create<WhenOp>(cond, false, [&]() {
      // Recreate the write Path
      Value leaf = builder->create<SubindexOp>(sao.input(), index);
      for (int i = writePath.size() - 2; i >= 0; --i)
        leaf = cloneAccess(builder, writePath[i], leaf);

      if (isa<ConnectOp>(op))
        builder->create<ConnectOp>(leaf, writePath[0]->getResult(0));
      else
        builder->create<PartialConnectOp>(leaf, writePath[0]->getResult(0));
    });
  }
}

// Expand connects of aggregates
void TypeLoweringVisitor::visitStmt(ConnectOp op) {
  // Attempt to get the bundle types, potentially unwrapping an outer flip
  // type that wraps the whole bundle.
  FIRRTLType resultType = getCanonicalAggregateType(op.src().getType());

  // Is this a write?
  SmallVector<Operation *> writePath = getSAWritePath(op);
  if (!writePath.empty()) {
    lowerSAWritePath(op, writePath);
    // unhook the writePath from the connect.  This isn't the right type, but we
    // are deleting the op anyway.
    op.setOperand(0, writePath.back()->getResult(0));
    for (size_t i = 1; i < writePath.size() - 1; ++i) {
      if (writePath[i]->use_empty())
        writePath[i]->erase();
    }
    opsToRemove.push_back(op);
    return;
  }

  // Ground Type
  if (!resultType)
    return;

  SmallVector<FlatBundleFieldEntry> fields = peelType(resultType);

  // Loop over the leaf aggregates.
  for (auto field : llvm::enumerate(fields)) {
    Value src, dest;
    if (BundleType bundle = resultType.dyn_cast<BundleType>()) {
      src = builder->create<SubfieldOp>(op.src(),
                                        bundle.getElement(field.index()).name);
      dest = builder->create<SubfieldOp>(op.dest(),
                                         bundle.getElement(field.index()).name);
    } else if (FVectorType fvector = resultType.dyn_cast<FVectorType>()) {
      src = builder->create<SubindexOp>(op.src(), field.index());
      dest = builder->create<SubindexOp>(op.dest(), field.index());
    } else {
      op->emitError("Unknown aggregate type");
    }
    if (field.value().isOutput)
      std::swap(src, dest);
    if (foldFlow(dest) == Flow::Source || foldFlow(src) == Flow::Sink)
      std::swap(src, dest);
    builder->create<ConnectOp>(dest, src);
  }
  opsToRemove.push_back(op);
}

void TypeLoweringVisitor::visitStmt(PartialConnectOp op) {
  auto destType = getCanonicalAggregateType(op.dest().getType());
  auto srcType = getCanonicalAggregateType(op.src().getType());

  // Should this be an assertion?
  if ((destType && !srcType) || (srcType && !destType)) {
    op.emitError("partial connect of aggregate to non-aggregate");
    return;
  }

  // Is this a write?
  SmallVector<Operation *> writePath = getSAWritePath(op);
  if (!writePath.empty()) {
    lowerSAWritePath(op, writePath);
    // unhook the writePath from the connect.  This isn't the right type, but we
    // are deleting the op anyway.
    op.setOperand(0, writePath.back()->getResult(0));
    for (size_t i = 1; i < writePath.size() - 1; ++i) {
      if (writePath[i]->use_empty())
        writePath[i]->erase();
    }
    opsToRemove.push_back(op);
    return;
  }

  // Ground Type
  if (!destType) {
    // check for truncation
    srcType = op.src().getType().cast<FIRRTLType>();
    destType = op.dest().getType().cast<FIRRTLType>();
    auto srcWidth = srcType.getBitWidthOrSentinel();
    auto destWidth = destType.getBitWidthOrSentinel();
    Value src = op.src();
    Value dest = op.dest();

    if (destType.isa<IntType>() && srcType.isa<IntType>() && destWidth >= 0 &&
        destWidth < srcWidth) {
      // firrtl.tail always returns uint even for sint operands.
      IntType tmpType = destType.cast<IntType>();
      if (tmpType.isSigned())
        tmpType = UIntType::get(destType.getContext(), destWidth);
      //        if (srcInfo.second)
      //          src = builder->create<AsPassivePrimOp>(src);
      // assert(!src.getType().isa<FlipType>());
      src = builder->create<TailPrimOp>(tmpType, src, srcWidth - destWidth);
      // Insert the cast back to signed if needed.
      if (tmpType != destType)
        src = builder->create<AsSIntPrimOp>(destType, src);
      if (foldFlow(dest) == Flow::Source || foldFlow(src) == Flow::Sink)
        std::swap(src, dest);

      builder->create<ConnectOp>(dest, src);
      opsToRemove.push_back(op);
    }
    return;
  }

  SmallVector<FlatBundleFieldEntry> srcFields = peelType(srcType);
  SmallVector<FlatBundleFieldEntry> destFields = peelType(destType);

  if (FVectorType fvector = srcType.dyn_cast<FVectorType>()) {
    for (int index = 0, e = std::min(srcFields.size(), destFields.size());
         index != e; ++index) {
      Value src = builder->create<SubindexOp>(op.src(), index);
      Value dest = builder->create<SubindexOp>(op.dest(), index);
      if (srcFields[index].isOutput)
        std::swap(src, dest);
      if (foldFlow(dest) == Flow::Source || foldFlow(src) == Flow::Sink)
        std::swap(src, dest);

      if (src.getType() == dest.getType())
        builder->create<ConnectOp>(dest, src);
      else
        builder->create<PartialConnectOp>(dest, src);
    }
  } else if (BundleType srcBundle = srcType.dyn_cast<BundleType>()) {
    // Pairwise connect on matching field names
    BundleType destBundle = destType.cast<BundleType>();
    for (int srcIndex = 0, srcEnd = srcBundle.getNumElements();
         srcIndex < srcEnd; ++srcIndex) {
      auto srcName = srcBundle.getElement(srcIndex).name;
      for (int destIndex = 0, destEnd = destBundle.getNumElements();
           destIndex < destEnd; ++destIndex) {
        auto destName = destBundle.getElement(destIndex).name;
        if (srcName == destName) {
          Value src = builder->create<SubfieldOp>(op.src(), srcName);
          Value dest = builder->create<SubfieldOp>(op.dest(), destName);
          if (srcFields[srcIndex].isOutput)
            std::swap(src, dest);
          if (foldFlow(dest) == Flow::Source || foldFlow(src) == Flow::Sink)
            std::swap(src, dest);

          if (src.getType().isa<AnalogType>())
            builder->create<AttachOp>(ArrayRef<Value>{dest, src});
          else if (src.getType() == dest.getType())
            builder->create<ConnectOp>(dest, src);
          else
            builder->create<PartialConnectOp>(dest, src);
        }
      }
    }
  } else {
    op.emitError("Unknown aggregate type");
  }

  opsToRemove.push_back(op);
}

void TypeLoweringVisitor::visitStmt(WhenOp op) {
  // The WhenOp itself does not require any lowering, the only value it uses is
  // a one-bit predicate.  Recursively visit all regions so internal operations
  // are lowered.

  // Visit operations in the then block.
  auto &body = op.getThenBlock();
  for (auto iter = body.rbegin(), e = body.rend(); iter != e; ++iter) {
    auto &op = *iter;
    builder->setInsertionPoint(&op);
    builder->setLoc(op.getLoc());
    dispatchVisitor(&op);
  }

  // If there is no else block, return.
  if (!op.hasElseRegion())
    return;

  // Visit operations in the else block.
  auto &bodyE = op.getElseBlock();
  for (auto iter = bodyE.rbegin(), e = bodyE.rend(); iter != e; ++iter) {
    auto &op = *iter;
    builder->setInsertionPoint(&op);
    builder->setLoc(op.getLoc());
    dispatchVisitor(&op);
  }
}

// Expand muxes of aggregates
void TypeLoweringVisitor::visitExpr(MuxPrimOp op) {
  Value result = op.result();

  // Attempt to get the bundle types, potentially unwrapping an outer flip
  // type that wraps the whole bundle.
  FIRRTLType resultType = getCanonicalAggregateType(result.getType());

  // If the wire is not a bundle, there is nothing to do.
  if (!resultType)
    return;

  SmallVector<FlatBundleFieldEntry, 8> fieldTypes = peelType(resultType);
  SmallVector<Value> lowered;

  // Loop over the leaf aggregates.
  for (auto field : llvm::enumerate(fieldTypes)) {
    Value high, low;
    if (BundleType bundle = resultType.dyn_cast<BundleType>()) {
      high = builder->create<SubfieldOp>(op.high(),
                                         bundle.getElement(field.index()).name);
      low = builder->create<SubfieldOp>(op.low(),
                                        bundle.getElement(field.index()).name);
    } else if (FVectorType fvector = resultType.dyn_cast<FVectorType>()) {
      high = builder->create<SubindexOp>(op.high(), field.index());
      low = builder->create<SubindexOp>(op.low(), field.index());
    } else {
      op->emitError("Unknown aggregate type");
    }

    auto mux = builder->create<MuxPrimOp>(op.sel(), high, low);
    lowered.push_back(mux.getResult());
  }
  processUsers(op, lowered);
  opsToRemove.push_back(op);
}

// Expand AsPassivePrimOp of aggregates
void TypeLoweringVisitor::visitExpr(AsPassivePrimOp op) {
  Value result = op.result();

  // Attempt to get the bundle types, potentially unwrapping an outer flip
  // type that wraps the whole bundle.
  FIRRTLType resultType = getCanonicalAggregateType(result.getType());

  // If the wire is not a bundle, there is nothing to do.
  if (!resultType)
    return;

  SmallVector<FlatBundleFieldEntry, 8> fieldTypes = peelType(resultType);
  SmallVector<Value> lowered;

  // Loop over the leaf aggregates.
  for (auto field : llvm::enumerate(fieldTypes)) {
    Value input;
    if (BundleType bundle = resultType.dyn_cast<BundleType>()) {
      input = builder->create<SubfieldOp>(
          op.input(), bundle.getElement(field.index()).name);
    } else if (FVectorType fvector = resultType.dyn_cast<FVectorType>()) {
      input = builder->create<SubindexOp>(op.input(), field.index());
    } else {
      op->emitError("Unknown aggregate type");
    }

    auto passive = builder->create<AsPassivePrimOp>(input);
    lowered.push_back(passive.getResult());
  }
  processUsers(op, lowered);
  opsToRemove.push_back(op);
}

#if 0
void TypeLoweringVisitor::visitDecl(MemOp op) {
  //We are splitting data, which must be the same across memory ports
  // Attempt to get the bundle types, potentially unwrapping an outer flip
  // type that wraps the whole bundle.
  FIRRTLType resultType = getCanonicalAggregateType(op.getDataType());

  // If the wire is not a bundle, there is nothing to do.
  if (!resultType)
    return;

  SmallVector<FlatBundleFieldEntry, 8> fieldTypes = peelType(resultType);
  SmallVector<Value> lowered;
  SmallVector<MemOp> newMemories;

  // Loop over the leaf aggregates and make new memories.
  for (auto field : fieldTypes)
    newMemories.push_back(cloneMemWithNewType(builder, op, field.type, field.suffix));

  for (int portIndex = 0 , e = op.getNumResults(); portIndex < e; ++portIndex) {
    auto port = builder->create<WireOp>(op.getResult(portIndex).getType().cast<FIRRTLType>().stripFlip().first);
    FIRRTLType portType = getCanonicalAggregateType(op.getResult(portIndex).getType());
    BundleType bundle = portType.cast<BundleType>();
    SmallVector<FlatBundleFieldEntry, 8> portFields = peelType(portType);
    for (auto field : llvm::enumerate(portFields)) {
      Value origPortField = builder->create<SubfieldOp>(
          port, bundle.getElement(field.index()).name);
      if (bundle.getElement(field.index()).name.getValue() == "data") {
        auto comboData = builder->create<WireOp>(resultType);
        builder->create<ConnectOp>(comboData, origPortField);
        for (auto newMem : llvm::enumerate(newMemories)) {
          Value newPortField = builder->create<SubfieldOp>(
              newMem.value().getResult(portIndex),
              bundle.getElement(field.index()).name);

          builder->create<ConnectOp>(
              builder->create<SubfieldOp>(
                  comboData, resultType.cast<BundleType>().getElement(newMem.index()).name),
              newPortField);
        }

      } else {      
      for (auto newMem : newMemories) {
        Value newPortField = builder->create<SubfieldOp>(
            newMem.getResult(portIndex), bundle.getElement(field.index()).name);
            builder->create<ConnectOp>(origPortField, newPortField);
      }
      }
  }
    op.getResult(portIndex).replaceAllUsesWith(port);
  }
//   }
//   Value high, low;
//   if (BundleType bundle = resultType.dyn_cast<BundleType>()) {
//     high = builder->create<SubfieldOp>(op.high(),
//                                        bundle.getElement(field.index()).name);
//     low = builder->create<SubfieldOp>(op.low(),
//                                       bundle.getElement(field.index()).name);
//   } else if (FVectorType fvector = resultType.dyn_cast<FVectorType>()) {
//     high = builder->create<SubindexOp>(op.high(), field.index());
//     low = builder->create<SubindexOp>(op.low(), field.index());
//   } else {
//     op->emitError("Unknown aggregate type");
//   }

//   auto mux = builder->create<MuxPrimOp>(op.sel(), high, low);
//   lowered.push_back(mux.getResult());
// }
// processUsers(op, lowered);
  opsToRemove.push_back(op);
}
#endif

/// Lower memory operations. A new memory is created for every leaf
/// element in a memory's data type.
void TypeLoweringVisitor::visitDecl(MemOp op) {
  auto resultType = op.getDataType();
  if (!getCanonicalAggregateType(resultType))
    return;

  // If the wire is not a bundle, there is nothing to do.
  if (!resultType)
    return;

  SmallVector<FlatBundleFieldEntry, 8> fieldTypes = peelType(resultType);

  SmallVector<MemOp> newMemories;
  SmallVector<Value> wireToOldResult;
  for (auto field : fieldTypes)
    newMemories.push_back(
        cloneMemWithNewType(builder, op, field.type, field.suffix));

  for (size_t i = 0, e = op.getNumResults(); i != e; ++i) {

    SmallVector<Value> lowered;
    for (auto memResultType : op.getResult(i)
                                  .getType()
                                  .cast<FIRRTLType>()
                                  .getPassiveType()
                                  .cast<BundleType>()
                                  .getElements()) {
      auto wire = builder->create<WireOp>(memResultType.type);
      wireToOldResult.push_back(wire.getResult());
      lowered.push_back(wire.getResult());
    }
    processUsers(op.getResult(i), lowered);
  }

  SmallVector<SmallVector<Value, 4>, 8> memResultToWire;
  for (auto field : llvm::enumerate(fieldTypes)) {
    auto newMem = newMemories[field.index()];
    size_t tempWireIndex = 0;
    for (size_t i = 0, e = newMem.getNumResults(); i != e; ++i) {
      auto res = newMem.getResult(i);
      for (auto memResultType : llvm::enumerate(res.getType()
                                                    .cast<FIRRTLType>()
                                                    .cast<BundleType>()
                                                    .getElements())) {
        auto tempWire = wireToOldResult[tempWireIndex];
        ++tempWireIndex;

        auto newMemSub =
            builder->create<SubfieldOp>(res, memResultType.value().name);
        if (memResultType.value().name.getValue().contains("data") ||
            memResultType.value().name.getValue().contains("mask")) {
          Value dataAccess;
          if (tempWire.getType().cast<FIRRTLType>().dyn_cast<FVectorType>()) {
            StringRef numStr = field.value().suffix.str().drop_front(1);
            uint64_t ind;
            bool err = !numStr.getAsInteger(10, ind);
            assert(err && " Cant parse int ");
            dataAccess = builder->create<SubindexOp>(tempWire, ind);
          } else {
            dataAccess = builder->create<SubfieldOp>(
                tempWire, field.value().suffix.str().drop_front(1));
          }
          if (memResultType.value().isFlip) {
            builder->create<ConnectOp>(dataAccess, newMemSub);
          } else
            builder->create<ConnectOp>(newMemSub, dataAccess);
        } else {
          if (memResultType.value().isFlip) {
            builder->create<ConnectOp>(tempWire, newMemSub);
          } else
            builder->create<ConnectOp>(newMemSub, tempWire);
        }
      }
    }
  }

  opsToRemove.push_back(op);
}

void TypeLoweringVisitor::visitDecl(FExtModuleOp extModule) {
  OpBuilder builder(context);

  // Create an array of the result types and results names.
  SmallVector<Type, 8> inputTypes;
  SmallVector<NamedAttribute, 8> attributes;
  SmallVector<Attribute, 8> argAttrDicts;

  SmallVector<Attribute> portNames;
  SmallVector<Direction> portDirections;
  unsigned oldArgNumber = 0;
  SmallString<8> attrNameBuf;
  for (auto &port : extModule.getPorts()) {
    // Flatten the port type.
    SmallVector<FlatBundleFieldEntry, 8> fieldTypes;
    flattenType(port.type, fieldTypes);

    // Pre-populate argAttrs with the current arg attributes that are not
    // annotations.  Populate oldAnnotations with the current annotations.
    SmallVector<NamedAttribute> argAttrs;
    AnnotationSet oldAnnotations =
        AnnotationSet::forPort(extModule, oldArgNumber, argAttrs);

    // For each field, add record its name and type.
    for (auto field : fieldTypes) {
      Attribute pName;
      inputTypes.push_back(field.type);
      std::string nameStr;
      if (port.name) {
        nameStr = port.name.getValue().str();
        pName = builder.getStringAttr((port.getName() + field.suffix).str());
      } else
        pName = builder.getStringAttr("");
      nameStr += field.suffix;
      portNames.push_back(pName);
      // Flip the direction if the field is an output.
      portDirections.push_back((Direction)(
          (unsigned)getModulePortDirection(extModule, oldArgNumber) ^
          field.isOutput));

      // Populate newAnnotations with the old annotations filtered to those
      // associated with just this field.
      AnnotationSet newAnnotations = oldAnnotations;
      if (!getCanonicalAggregateType(field.type))
        newAnnotations = filterAnnotations(oldAnnotations, nameStr);

      // Populate the new arg attributes.
      argAttrDicts.push_back(newAnnotations.getArgumentAttrDict(argAttrs));
    }
    ++oldArgNumber;
  }

  // Add port names attribute.
  attributes.push_back(
      {Identifier::get(mlir::function_like_impl::getArgDictAttrName(), context),
       builder.getArrayAttr(argAttrDicts)});
  attributes.push_back(
      {Identifier::get("portNames", context), builder.getArrayAttr(portNames)});
  attributes.push_back({Identifier::get(direction::attrKey, context),
                        direction::packAttribute(portDirections, context)});

  // Copy over any lingering attributes which are not "portNames", directions,
  // or argument attributes.
  for (auto a : extModule->getAttrs()) {
    if (a.first == "portNames" || a.first == direction::attrKey ||
        a.first == mlir::function_like_impl::getArgDictAttrName())
      continue;
    attributes.push_back(a);
  }

  // Set the attributes.
  extModule->setAttrs(builder.getDictionaryAttr(attributes));

  // Set the type and then bulk set all the names.
  extModule.setType(builder.getFunctionType(inputTypes, {}));
}

static void hackBody(Block *b) {
  for (auto &bop : b->getOperations()) {
    if (ConnectOp con = dyn_cast<ConnectOp>(bop)) {
      if (foldFlow(con.dest()) == Flow::Source ||
          foldFlow(con.src()) == Flow::Sink) {
        Value lhs = con.dest();
        con.setOperand(0, con.src());
        con.setOperand(1, lhs);
      }
    } else if (WhenOp won = dyn_cast<WhenOp>(bop))
      for (auto r : won.getRegions())
        if (!r->empty())
          hackBody(&*r->begin());
  }
}

void TypeLoweringVisitor::visitDecl(FModuleOp module) {
  auto *body = module.getBodyBlock();

  ImplicitLocOpBuilder theBuilder(module.getLoc(), context);
  builder = &theBuilder;

  // Lower the operations.
  for (auto iop = body->rbegin(), iep = body->rend(); iop != iep; ++iop) {
    // We erase old ops eagerly so we don't have dangling uses we've already
    // lowered.
    for (auto *op : opsToRemove)
      op->erase();
    opsToRemove.clear();

    builder->setInsertionPoint(&*iop);
    builder->setLoc(iop->getLoc());
    dispatchVisitor(&*iop);
  }

  for (auto *op : opsToRemove)
    op->erase();
  opsToRemove.clear();

  // Lower the module block arguments.
  SmallVector<unsigned> argsToRemove;
  // First get all the info for existing ports
  SmallVector<ModulePortInfo> newArgs = module.getPorts();
  for (size_t argIndex = 0; argIndex < newArgs.size(); ++argIndex)
    if (lowerArg(module, argIndex, newArgs))
      argsToRemove.push_back(argIndex);
  // lowerArg might have invalidated any reference to newArgs, be careful

  // Remove block args that have been lowered.
  body->eraseArguments(argsToRemove);
  for (auto ii = argsToRemove.rbegin(), ee = argsToRemove.rend(); ii != ee;
       ++ii)
    newArgs.erase(newArgs.begin() + *ii);

  SmallVector<NamedAttribute, 8> newModuleAttrs;

  // Remember the original argument attributess.
  SmallVector<NamedAttribute, 8> originalArgAttrs;
  DictionaryAttr originalAttrs = module->getAttrDictionary();

  // Copy over any attributes that weren't original argument attributes.
  auto *argAttrBegin = originalArgAttrs.begin();
  auto *argAttrEnd = originalArgAttrs.end();
  for (auto attr : originalAttrs)
    if (std::lower_bound(argAttrBegin, argAttrEnd, attr) == argAttrEnd)
      // Drop old "portNames", directions, and argument attributes.  These are
      // handled differently below.
      if (attr.first != "portNames" && attr.first != direction::attrKey &&
          attr.first != mlir::function_like_impl::getArgDictAttrName())
        newModuleAttrs.push_back(attr);

  SmallVector<Attribute> newArgNames;
  SmallVector<Direction> newArgDirections;
  SmallVector<Attribute, 8> newArgAttrs;
  for (auto &port : newArgs) {
    newArgNames.push_back(port.name);
    newArgDirections.push_back(port.direction);
    newArgAttrs.push_back(port.annotations.getArgumentAttrDict());
  }
  newModuleAttrs.push_back(NamedAttribute(Identifier::get("portNames", context),
                                          builder->getArrayAttr(newArgNames)));
  newModuleAttrs.push_back(
      NamedAttribute(Identifier::get(direction::attrKey, context),
                     direction::packAttribute(newArgDirections, context)));

  // Attach new argument attributes.
  newModuleAttrs.push_back(NamedAttribute(
      builder->getIdentifier(mlir::function_like_impl::getArgDictAttrName()),
      builder->getArrayAttr(newArgAttrs)));

  // Update the module's attributes.
  module->setAttrs(newModuleAttrs);
  newModuleAttrs.clear();

  // Keep the module's type up-to-date.
  auto moduleType = builder->getFunctionType(body->getArgumentTypes(), {});
  module->setAttr(module.getTypeAttrName(), TypeAttr::get(moduleType));

  hackBody(body);
}

/// Lower a wire op with a bundle to multiple non-bundled wires.
void TypeLoweringVisitor::visitDecl(WireOp op) {
<<<<<<< HEAD
  auto clone = [&](FlatBundleFieldEntry field, StringRef name,
                   SmallVector<Attribute> &attrs) -> Operation * {
    return builder->create<WireOp>(field.type, name, attrs);
  };
  lowerProducer(op, clone);
=======
  Value result = op.result();

  // Attempt to get the bundle types, potentially unwrapping an outer flip
  // type that wraps the whole bundle.
  FIRRTLType resultType = getCanonicalAggregateType(result.getType());

  // If the wire is not a bundle, there is nothing to do.
  if (!resultType)
    return;

  SmallVector<FlatBundleFieldEntry, 8> fieldTypes = peelType(resultType);
  SmallVector<Value> lowered;

  // Loop over the leaf aggregates.
  auto name = op.name().str();
  for (auto field : fieldTypes) {
    SmallString<16> loweredName;
    if (!name.empty())
      loweredName = (name + field.suffix).str();
    SmallVector<Attribute> loweredAttrs;
    // For all annotations on the parent op, filter them based on the target
    // attribute.
    bool isGroundType = !getCanonicalAggregateType(field.type);
    filterAnnotations(op.annotations(), loweredAttrs, loweredName,
                      isGroundType);
    auto wire = builder->create<WireOp>(field.type, loweredName, loweredAttrs);
    lowered.push_back(wire.getResult());
  }
  processUsers(op, lowered);
  opsToRemove.push_back(op);
>>>>>>> 338ab9b5
}

/// Lower a reg op with a bundle to multiple non-bundled regs.
void TypeLoweringVisitor::visitDecl(RegOp op) {
  auto clone = [&](FlatBundleFieldEntry field, StringRef name,
                   SmallVector<Attribute> &attrs) -> Operation * {
    return builder->create<RegOp>(field.type, op.clockVal(), name, attrs);
  };
  lowerProducer(op, clone);
}

/// Lower a reg op with a bundle to multiple non-bundled regs.
void TypeLoweringVisitor::visitDecl(RegResetOp op) {
  auto clone = [&](FlatBundleFieldEntry field, StringRef name,
                   SmallVector<Attribute> &attrs) -> Operation * {
    auto resetVal = getSubWhatever(op.resetValue(), field.index);
    return builder->create<RegResetOp>(field.type, op.clockVal(),
                                       op.resetSignal(), resetVal, name, attrs);
  };
  lowerProducer(op, clone);
}

/// Lower a wire op with a bundle to multiple non-bundled wires.
void TypeLoweringVisitor::visitDecl(NodeOp op) {
  auto clone = [&](FlatBundleFieldEntry field, StringRef name,
                   SmallVector<Attribute> &attrs) -> Operation * {
    auto input = getSubWhatever(op.input(), field.index);
    return builder->create<NodeOp>(field.type, input, name, attrs);
  };
  lowerProducer(op, clone);
}

<<<<<<< HEAD
/// Lower an InvalidValue op with a bundle to multiple non-bundled InvalidOps.
void TypeLoweringVisitor::visitExpr(InvalidValueOp op) {
  auto clone = [&](FlatBundleFieldEntry field, StringRef name,
                   SmallVector<Attribute> &attrs) -> Operation * {
    return builder->create<InvalidValueOp>(field.type);
  };
  lowerProducer(op, clone);
=======
  // Loop over the leaf aggregates.
  auto name = op.name().str();
  for (auto field : fieldTypes) {
    SmallString<16> loweredName;
    if (!name.empty())
      loweredName = (name + field.suffix).str();
    SmallVector<Attribute> loweredAttrs;
    // For all annotations on the parent op, filter them based on the target
    // attribute.
    bool isGroundType = !getCanonicalAggregateType(field.type);
    filterAnnotations(op.annotations(), loweredAttrs, loweredName,
                      isGroundType);
    auto reg = builder->create<RegOp>(field.getPortType(), op.clockVal(),
                                      loweredName, loweredAttrs);
    lowered.push_back(reg.getResult());
  }
  processUsers(op, lowered);
  opsToRemove.push_back(op);
>>>>>>> 338ab9b5
}

void TypeLoweringVisitor::visitDecl(InstanceOp op) {
  SmallVector<Type, 8> resultTypes;
  SmallVector<int64_t, 8> numFieldsPerResult;
  SmallVector<StringAttr, 8> resultNames;
  bool skip = true;

  for (size_t i = 0, e = op.getNumResults(); i != e; ++i) {
    auto srcType = op.getType(i).cast<FIRRTLType>();

    if (!getCanonicalAggregateType(srcType)) {
      resultTypes.push_back(srcType);
      numFieldsPerResult.push_back(-1);
      continue;
    }
    skip = false;
    // Flatten any nested bundle types the usual way.
    SmallVector<FlatBundleFieldEntry, 8> fieldTypes = peelType(srcType);

    // Store the flat type for the new bundle type.
    for (auto field : fieldTypes)
      resultTypes.push_back(field.type);
    numFieldsPerResult.push_back(fieldTypes.size());
  }
  if (skip)
    return;

  auto newInstance = builder->create<InstanceOp>(
      resultTypes, op.moduleNameAttr(), op.nameAttr(), op.annotations());
  size_t nextResult = 0;
  for (size_t aggIndex = 0, eAgg = numFieldsPerResult.size(); aggIndex != eAgg;
       ++aggIndex) {
    if (numFieldsPerResult[aggIndex] == -1) {
      op.getResult(aggIndex).replaceAllUsesWith(
          newInstance.getResult(nextResult++));
      continue;
    }
    SmallVector<Value> lowered;
    for (size_t fieldIndex = 0, eField = numFieldsPerResult[aggIndex];
         fieldIndex < eField; ++fieldIndex) {
      Value newResult = newInstance.getResult(nextResult++);
      lowered.push_back(newResult);
    }
    processUsers(op.getResult(aggIndex), lowered);
  }
  opsToRemove.push_back(op);
}

<<<<<<< HEAD
=======
/// Lower a reg op with a bundle to multiple non-bundled regs.
void TypeLoweringVisitor::visitDecl(RegResetOp op) {
  Value result = op.result();

  // Attempt to get the bundle types, potentially unwrapping an outer flip
  // type that wraps the whole bundle.
  FIRRTLType resultType = getCanonicalAggregateType(result.getType());

  // If the wire is not a bundle, there is nothing to do.
  if (!resultType)
    return;

  SmallVector<FlatBundleFieldEntry, 8> fieldTypes = peelType(resultType);
  SmallVector<Value> lowered;

  // Loop over the leaf aggregates.
  auto name = op.name().str();
  for (auto field : llvm::enumerate(fieldTypes)) {
    SmallString<16> loweredName;
    if (!name.empty())
      loweredName = (name + field.value().suffix).str();
    SmallVector<Attribute> loweredAttrs;
    // For all annotations on the parent op, filter them based on the
    // target attribute.
    bool isGroundType = !getCanonicalAggregateType(field.value().type);
    filterAnnotations(op.annotations(), loweredAttrs, loweredName,
                      isGroundType);
    Value resetVal;
    if (BundleType bundle = resultType.dyn_cast<BundleType>()) {
      resetVal = builder->create<SubfieldOp>(
          op.resetValue(), bundle.getElement(field.index()).name);
    } else if (FVectorType fvector = resultType.dyn_cast<FVectorType>()) {
      resetVal = builder->create<SubindexOp>(op.resetValue(), field.index());
    } else {
      op->emitError("Unknown aggregate type");
    }

    auto reg = builder->create<RegResetOp>(field.value().getPortType(),
                                           op.clockVal(), op.resetSignal(),
                                           resetVal, loweredName, loweredAttrs);
    lowered.push_back(reg.getResult());
  }
  processUsers(op, lowered);
  opsToRemove.push_back(op);
}

/// Lower a wire op with a bundle to multiple non-bundled wires.
void TypeLoweringVisitor::visitDecl(NodeOp op) {
  Value result = op.result();

  // Attempt to get the bundle types, potentially unwrapping an outer flip
  // type that wraps the whole bundle.
  FIRRTLType resultType = getCanonicalAggregateType(result.getType());

  // If the wire is not a bundle, there is nothing to do.
  if (!resultType)
    return;

  SmallVector<FlatBundleFieldEntry, 8> fieldTypes = peelType(resultType);
  SmallVector<Value> lowered;

  // Loop over the leaf aggregates.
  auto name = op.name().str();
  for (auto field : llvm::enumerate(fieldTypes)) {
    SmallString<16> loweredName;
    if (!name.empty())
      loweredName = (name + field.value().suffix).str();
    SmallVector<Attribute> loweredAttrs;
    // For all annotations on the parent op, filter them based on the target
    // attribute.
    bool isGroundType = !getCanonicalAggregateType(field.value().type);
    filterAnnotations(op.annotations(), loweredAttrs, loweredName,
                      isGroundType);
    Value input;
    if (BundleType bundle = resultType.dyn_cast<BundleType>()) {
      input = builder->create<SubfieldOp>(
          op.input(), bundle.getElement(field.index()).name);
    } else if (FVectorType fvector = resultType.dyn_cast<FVectorType>()) {
      input = builder->create<SubindexOp>(op.input(), field.index());
    } else {
      op->emitError("Unknown aggregate type");
    }

    auto node = builder->create<NodeOp>(field.value().type, input, loweredName,
                                        loweredAttrs);
    lowered.push_back(node.getResult());
  }
  processUsers(op, lowered);
  opsToRemove.push_back(op);
}

/// Lower an InvalidValue op with a bundle to multiple non-bundled InvalidOps.
void TypeLoweringVisitor::visitExpr(InvalidValueOp op) {
  Value result = op.result();

  // Attempt to get the bundle types, potentially unwrapping an outer flip
  // type that wraps the whole bundle.
  FIRRTLType resultType = getCanonicalAggregateType(result.getType());

  // If the wire is not a bundle, there is nothing to do.
  if (!resultType)
    return;

  SmallVector<FlatBundleFieldEntry, 8> fieldTypes = peelType(resultType);
  SmallVector<Value> lowered;

  // Loop over the leaf aggregates.
  for (auto field : llvm::enumerate(fieldTypes)) {

    auto node = builder->create<InvalidValueOp>(field.value().type);
    lowered.push_back(node.getResult());
  }
  processUsers(op, lowered);
  opsToRemove.push_back(op);
}

>>>>>>> 338ab9b5
void TypeLoweringVisitor::visitExpr(SubaccessOp op) {
  // Get the input bundle type.
  Value input = op.input();
  auto inputType = input.getType();

  auto selectWidth =
      op.index().getType().cast<FIRRTLType>().getBitWidthOrSentinel();

  // Reads.  All writes have been eliminated before now

  auto vType = inputType.cast<FVectorType>();
  Value mux = builder->create<SubindexOp>(input, vType.getNumElements() - 1);

  for (size_t index = vType.getNumElements() - 1; index > 0; --index) {
    auto cond = builder->create<EQPrimOp>(
        op.index(), builder->createOrFold<ConstantOp>(
                        UIntType::get(op.getContext(), selectWidth),
                        APInt(selectWidth, index - 1)));
    auto access = builder->create<SubindexOp>(input, index - 1);
    mux = builder->create<MuxPrimOp>(cond, access, mux);
  }
  op.replaceAllUsesWith(mux);
  opsToRemove.push_back(op);

  return;
}

//
//
//===----------------------------------------------------------------------===//
// Pass Infrastructure
//===----------------------------------------------------------------------===//

namespace {
struct LowerBundleVectorPass
    : public LowerBundleVectorBase<LowerBundleVectorPass> {
  void runOnOperation() override;

private:
  void runParallel();
};
} // end anonymous namespace

void LowerBundleVectorPass::runParallel() {
  // Collect the operations to iterate in a vector. We can't use parallelFor
  // with the regular op list, since it requires a RandomAccessIterator. This
  // also lets us use parallelForEachN, which means we don't have to
  // llvm::enumerate the ops with their index. TODO(mlir): There should really
  // be a way to do this without collecting the operations first.
  std::deque<Operation *> ops;
  llvm::for_each(getOperation().getBody()->getOperations(),
                 [&](Operation &op) { ops.push_back(&op); });

  mlir::ParallelDiagnosticHandler diagHandler(&getContext());
  llvm::parallelForEachN(0, ops.size(), [&](auto index) {
    // Notify the handler the op index and then perform lowering.
    diagHandler.setOrderIDForThread(index);
    TypeLoweringVisitor(&getContext()).lowerModule(ops[index]);
    diagHandler.eraseOrderIDForThread();
  });
}

// This is the main entrypoint for the lowering pass.
void LowerBundleVectorPass::runOnOperation() {
  auto *context = &getContext();
  if (context->isMultithreadingEnabled())
    runParallel();
  else
    for (auto &op : getOperation().getBody()->getOperations())
      TypeLoweringVisitor(context).lowerModule(&op);
}

/// This is the pass constructor.
std::unique_ptr<mlir::Pass> circt::firrtl::createLowerBundleVectorTypesPass() {
  return std::make_unique<LowerBundleVectorPass>();
}<|MERGE_RESOLUTION|>--- conflicted
+++ resolved
@@ -63,14 +63,9 @@
           // Construct the suffix to pass down.
           tmpSuffix.resize(0);
           tmpSuffix.push_back('_');
-<<<<<<< HEAD
           tmpSuffix.append(elt.value().name.getValue());
           retval.emplace_back(elt.value().type, elt.index(), tmpSuffix,
                               isFlipped ^ elt.value().isFlip);
-=======
-          tmpSuffix.append(elt.name.getValue());
-          retval.emplace_back(elt.type, tmpSuffix, isFlipped ^ elt.isFlip);
->>>>>>> 338ab9b5
         }
       })
       .Case<FVectorType>([&](auto vector) {
@@ -156,27 +151,16 @@
 
 /// Copy annotations from \p annotations to \p loweredAttrs, except annotations
 /// with "target" key, that do not match the field suffix.
-<<<<<<< HEAD
 static SmallVector<Attribute> filterAnnotations(ArrayAttr annotations,
                                                 StringRef suffix) {
   SmallVector<Attribute> retval;
-=======
-static void filterAnnotations(ArrayAttr annotations,
-                              SmallVector<Attribute> &loweredAttrs,
-                              StringRef suffix, bool isGroundType = true) {
->>>>>>> 338ab9b5
   if (!annotations || annotations.empty())
     return retval;
 
   for (auto opAttr : annotations) {
     auto di = opAttr.dyn_cast<DictionaryAttr>();
-<<<<<<< HEAD
     if (!di) {
       retval.push_back(opAttr);
-=======
-    if (!di || !isGroundType) {
-      loweredAttrs.push_back(opAttr);
->>>>>>> 338ab9b5
       continue;
     }
     auto targetAttr = di.get("target");
@@ -229,51 +213,6 @@
   SmallVector<Attribute> loweredAttrs =
       filterAnnotations(annotations.getArrayAttr(), suffix);
   return AnnotationSet(ArrayAttr::get(annotations.getContext(), loweredAttrs));
-}
-
-<<<<<<< HEAD
-static MemOp cloneMemWithNewType(ImplicitLocOpBuilder *b, MemOp op,
-                                 FIRRTLType type, StringRef suffix) {
-  SmallVector<Type, 8> ports;
-  SmallVector<Attribute, 8> portNames;
-  for (auto port : op.getPorts()) {
-    ports.push_back(MemOp::getTypeForPort(op.depth(), type, port.second));
-    portNames.push_back(port.first);
-  }
-  return b->create<MemOp>(ports, op.readLatency(), op.writeLatency(),
-                          op.depth(), op.ruw(), b->getArrayAttr(portNames),
-                          (op.name() + suffix).str(), op.annotations());
-}
-
-// Look through and collect subfields leading to a subaccess
-static SmallVector<Operation *> getSAWritePath(Operation *op) {
-  SmallVector<Operation *> retval;
-  Value lhs = op->getOperand(0);
-  while (true) {
-    if (lhs.getDefiningOp() &&
-        isa<SubfieldOp, SubindexOp, SubaccessOp>(lhs.getDefiningOp())) {
-      retval.push_back(lhs.getDefiningOp());
-      lhs = lhs.getDefiningOp()->getOperand(0);
-    } else {
-      break;
-    }
-  }
-  // Trim to the subaccess
-  while (!retval.empty() && !isa<SubaccessOp>(retval.back()))
-    retval.pop_back();
-  return retval;
-=======
-/// Copy annotations from \p annotations into a new AnnotationSet and return it.
-/// This removes annotations with "target" key that does not match the field
-/// suffix.
-static AnnotationSet filterAnnotations(AnnotationSet annotations,
-                                       StringRef suffix) {
-  if (annotations.empty())
-    return annotations;
-  SmallVector<Attribute> loweredAttrs;
-  filterAnnotations(annotations.getArrayAttr(), loweredAttrs, suffix);
-  return AnnotationSet(ArrayAttr::get(annotations.getContext(), loweredAttrs));
->>>>>>> 338ab9b5
 }
 
 namespace {
@@ -1181,44 +1120,11 @@
 
 /// Lower a wire op with a bundle to multiple non-bundled wires.
 void TypeLoweringVisitor::visitDecl(WireOp op) {
-<<<<<<< HEAD
   auto clone = [&](FlatBundleFieldEntry field, StringRef name,
                    SmallVector<Attribute> &attrs) -> Operation * {
     return builder->create<WireOp>(field.type, name, attrs);
   };
   lowerProducer(op, clone);
-=======
-  Value result = op.result();
-
-  // Attempt to get the bundle types, potentially unwrapping an outer flip
-  // type that wraps the whole bundle.
-  FIRRTLType resultType = getCanonicalAggregateType(result.getType());
-
-  // If the wire is not a bundle, there is nothing to do.
-  if (!resultType)
-    return;
-
-  SmallVector<FlatBundleFieldEntry, 8> fieldTypes = peelType(resultType);
-  SmallVector<Value> lowered;
-
-  // Loop over the leaf aggregates.
-  auto name = op.name().str();
-  for (auto field : fieldTypes) {
-    SmallString<16> loweredName;
-    if (!name.empty())
-      loweredName = (name + field.suffix).str();
-    SmallVector<Attribute> loweredAttrs;
-    // For all annotations on the parent op, filter them based on the target
-    // attribute.
-    bool isGroundType = !getCanonicalAggregateType(field.type);
-    filterAnnotations(op.annotations(), loweredAttrs, loweredName,
-                      isGroundType);
-    auto wire = builder->create<WireOp>(field.type, loweredName, loweredAttrs);
-    lowered.push_back(wire.getResult());
-  }
-  processUsers(op, lowered);
-  opsToRemove.push_back(op);
->>>>>>> 338ab9b5
 }
 
 /// Lower a reg op with a bundle to multiple non-bundled regs.
@@ -1251,7 +1157,6 @@
   lowerProducer(op, clone);
 }
 
-<<<<<<< HEAD
 /// Lower an InvalidValue op with a bundle to multiple non-bundled InvalidOps.
 void TypeLoweringVisitor::visitExpr(InvalidValueOp op) {
   auto clone = [&](FlatBundleFieldEntry field, StringRef name,
@@ -1259,26 +1164,6 @@
     return builder->create<InvalidValueOp>(field.type);
   };
   lowerProducer(op, clone);
-=======
-  // Loop over the leaf aggregates.
-  auto name = op.name().str();
-  for (auto field : fieldTypes) {
-    SmallString<16> loweredName;
-    if (!name.empty())
-      loweredName = (name + field.suffix).str();
-    SmallVector<Attribute> loweredAttrs;
-    // For all annotations on the parent op, filter them based on the target
-    // attribute.
-    bool isGroundType = !getCanonicalAggregateType(field.type);
-    filterAnnotations(op.annotations(), loweredAttrs, loweredName,
-                      isGroundType);
-    auto reg = builder->create<RegOp>(field.getPortType(), op.clockVal(),
-                                      loweredName, loweredAttrs);
-    lowered.push_back(reg.getResult());
-  }
-  processUsers(op, lowered);
-  opsToRemove.push_back(op);
->>>>>>> 338ab9b5
 }
 
 void TypeLoweringVisitor::visitDecl(InstanceOp op) {
@@ -1328,125 +1213,6 @@
   opsToRemove.push_back(op);
 }
 
-<<<<<<< HEAD
-=======
-/// Lower a reg op with a bundle to multiple non-bundled regs.
-void TypeLoweringVisitor::visitDecl(RegResetOp op) {
-  Value result = op.result();
-
-  // Attempt to get the bundle types, potentially unwrapping an outer flip
-  // type that wraps the whole bundle.
-  FIRRTLType resultType = getCanonicalAggregateType(result.getType());
-
-  // If the wire is not a bundle, there is nothing to do.
-  if (!resultType)
-    return;
-
-  SmallVector<FlatBundleFieldEntry, 8> fieldTypes = peelType(resultType);
-  SmallVector<Value> lowered;
-
-  // Loop over the leaf aggregates.
-  auto name = op.name().str();
-  for (auto field : llvm::enumerate(fieldTypes)) {
-    SmallString<16> loweredName;
-    if (!name.empty())
-      loweredName = (name + field.value().suffix).str();
-    SmallVector<Attribute> loweredAttrs;
-    // For all annotations on the parent op, filter them based on the
-    // target attribute.
-    bool isGroundType = !getCanonicalAggregateType(field.value().type);
-    filterAnnotations(op.annotations(), loweredAttrs, loweredName,
-                      isGroundType);
-    Value resetVal;
-    if (BundleType bundle = resultType.dyn_cast<BundleType>()) {
-      resetVal = builder->create<SubfieldOp>(
-          op.resetValue(), bundle.getElement(field.index()).name);
-    } else if (FVectorType fvector = resultType.dyn_cast<FVectorType>()) {
-      resetVal = builder->create<SubindexOp>(op.resetValue(), field.index());
-    } else {
-      op->emitError("Unknown aggregate type");
-    }
-
-    auto reg = builder->create<RegResetOp>(field.value().getPortType(),
-                                           op.clockVal(), op.resetSignal(),
-                                           resetVal, loweredName, loweredAttrs);
-    lowered.push_back(reg.getResult());
-  }
-  processUsers(op, lowered);
-  opsToRemove.push_back(op);
-}
-
-/// Lower a wire op with a bundle to multiple non-bundled wires.
-void TypeLoweringVisitor::visitDecl(NodeOp op) {
-  Value result = op.result();
-
-  // Attempt to get the bundle types, potentially unwrapping an outer flip
-  // type that wraps the whole bundle.
-  FIRRTLType resultType = getCanonicalAggregateType(result.getType());
-
-  // If the wire is not a bundle, there is nothing to do.
-  if (!resultType)
-    return;
-
-  SmallVector<FlatBundleFieldEntry, 8> fieldTypes = peelType(resultType);
-  SmallVector<Value> lowered;
-
-  // Loop over the leaf aggregates.
-  auto name = op.name().str();
-  for (auto field : llvm::enumerate(fieldTypes)) {
-    SmallString<16> loweredName;
-    if (!name.empty())
-      loweredName = (name + field.value().suffix).str();
-    SmallVector<Attribute> loweredAttrs;
-    // For all annotations on the parent op, filter them based on the target
-    // attribute.
-    bool isGroundType = !getCanonicalAggregateType(field.value().type);
-    filterAnnotations(op.annotations(), loweredAttrs, loweredName,
-                      isGroundType);
-    Value input;
-    if (BundleType bundle = resultType.dyn_cast<BundleType>()) {
-      input = builder->create<SubfieldOp>(
-          op.input(), bundle.getElement(field.index()).name);
-    } else if (FVectorType fvector = resultType.dyn_cast<FVectorType>()) {
-      input = builder->create<SubindexOp>(op.input(), field.index());
-    } else {
-      op->emitError("Unknown aggregate type");
-    }
-
-    auto node = builder->create<NodeOp>(field.value().type, input, loweredName,
-                                        loweredAttrs);
-    lowered.push_back(node.getResult());
-  }
-  processUsers(op, lowered);
-  opsToRemove.push_back(op);
-}
-
-/// Lower an InvalidValue op with a bundle to multiple non-bundled InvalidOps.
-void TypeLoweringVisitor::visitExpr(InvalidValueOp op) {
-  Value result = op.result();
-
-  // Attempt to get the bundle types, potentially unwrapping an outer flip
-  // type that wraps the whole bundle.
-  FIRRTLType resultType = getCanonicalAggregateType(result.getType());
-
-  // If the wire is not a bundle, there is nothing to do.
-  if (!resultType)
-    return;
-
-  SmallVector<FlatBundleFieldEntry, 8> fieldTypes = peelType(resultType);
-  SmallVector<Value> lowered;
-
-  // Loop over the leaf aggregates.
-  for (auto field : llvm::enumerate(fieldTypes)) {
-
-    auto node = builder->create<InvalidValueOp>(field.value().type);
-    lowered.push_back(node.getResult());
-  }
-  processUsers(op, lowered);
-  opsToRemove.push_back(op);
-}
-
->>>>>>> 338ab9b5
 void TypeLoweringVisitor::visitExpr(SubaccessOp op) {
   // Get the input bundle type.
   Value input = op.input();
